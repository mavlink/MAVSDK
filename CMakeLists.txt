cmake_minimum_required(VERSION 2.8.12)

set(CMAKE_INSTALL_PREFIX "../install" CACHE PATH "default cache path")

project(dronecore)

# Add DEBUG define for Debug target
set(CMAKE_CXX_FLAGS_DEBUG "-DDEBUG")

<<<<<<< HEAD
# For testing FollowMe plugin
set(CMAKE_CXX_FLAGS_DEBUG "-DFOLLOW_ME_TESTING")

=======
# This finds thread libs on Linux, Mac, and Windows.
find_package(Threads REQUIRED)
>>>>>>> 670b15f9

if(NOT MSVC)
    # Clang and GCC
    # We want C++11 and lots of warnings.
    # We are not using exceptions to make it easier to write wrappers.
    add_definitions(
        -std=c++11
        -fno-exceptions
    )

    set(warnings "-Wall -Wextra -Werror -Wshadow -Wno-strict-aliasing -Wold-style-cast -Wdouble-promotion -Wformat=2")

    if(CMAKE_CXX_COMPILER_ID STREQUAL "GNU")
        if(CMAKE_CXX_COMPILER_VERSION VERSION_GREATER 6)
            set(warnings "${warnings} -Wduplicated-cond -Wnull-dereference")
        endif()
        if(CMAKE_CXX_COMPILER_VERSION VERSION_GREATER 7)
            set(warnings "${warnings} -Wduplicated-branches")
        endif()

        if(NOT CMAKE_CXX_COMPILER_VERSION VERSION_GREATER 5)
            set(warnings "${warnings} -Wno-missing-field-initializers")
        endif()

        set(warnings "${warnings} -Wuseless-cast -Wlogical-op")
    endif()

    set(curl_lib "curl")

else()
    # MSBuild
    add_definitions(
        -std=c++11
        -DWINDOWS
        -DCURL_STATICLIB
    )
    set(CMAKE_CXX_FLAGS_RELEASE "/MD")
    set(CMAKE_CXX_FLAGS_DEBUG "/MDd")

    set(warnings "-WX -W2")

    # You need to call cmake with -DWIN_CURL_INCLUDE_DIR:STRING="C:\\curl-7.54.1\\include"
    if(NOT WIN_CURL_INCLUDE_DIR)
        message(FATAL_ERROR "Please provide argument -DWIN_CURL_INCLUDE_DIR:STRING=\"path_to_curl_include\"")
    endif()
    if(NOT WIN_CURL_LIB)
        message(FATAL_ERROR "Please provide argument -DWIN_CURL_LIBSTRING=\"path_to_curl_lib\"")
    endif()
    include_directories(${WIN_CURL_INCLUDE_DIR})
    set(curl_lib ${WIN_CURL_LIB})
endif()

# Clang needs this warning disabled.
if (CMAKE_CXX_COMPILER_ID MATCHES "Clang")
    # Some time ago we needed `-stdlib=libc++` but that does not seem to be true anymore.
    set(warnings "${warnings} -Wno-missing-braces")
endif()


# We need a define if on APPLE
if(APPLE)
    add_definitions("-DAPPLE")
endif()


if (ANDROID)
    add_definitions(-frtti)
endif()

# Add definition for __FILENAME__ so we don't need to use __FILE__ because it also
# contains the path.
#set(CMAKE_CXX_FLAGS "${CMAKE_CXX_FLAGS} -D__FILENAME__='\"$(subst ${CMAKE_SOURCE_DIR}/,,$(abspath $<))\"'")

# Set these in a module to add a library.
set (additional_includes "")
set (additional_libs "")

# Autogenerate the device_plugin_container.{h|cpp} to include all plugins.
include(autogenerate_plugin_container.cmake)

# Header files in include denote public facing header files, the rest is in
# core or the respective plugin directories.
include_directories(
    include
    libs/include
    core
    ${plugins}
    ${external_plugins}
    ${CMAKE_CURRENT_BINARY_DIR}/include
    ${CMAKE_CURRENT_BINARY_DIR}/core
    SYSTEM ${EXTERNAL_DIR}/${additional_includes}
)

if (ANDROID)
    include_directories(curl-android-ios/prebuilt-with-ssl/android/include)
endif()

if (IOS)
    include_directories(curl-android-ios/prebuilt-with-ssl/ios/include)
endif()

if (IOS OR ANDROID OR MSVC OR APPLE)
    set(library_type "STATIC")

    # We need tinyxml2 for the camera definition parsing.
    # We use the submodule when linking statically.
    add_subdirectory(libs/tinyxml2 EXCLUDE_FROM_ALL)
    include_directories(SYSTEM libs/tinyxml2)

else()
    set(library_type "SHARED")
endif()

# We build one static library.
add_library(dronecore ${library_type}
    core/global_include.cpp
    core/connection.cpp
    core/device.cpp
    core/device_impl.cpp
    core/mavlink_parameters.cpp
    core/mavlink_commands.cpp
    core/dronecore.cpp
    core/dronecore_impl.cpp
    core/mavlink_channels.cpp
    core/mavlink_receiver.cpp
    core/serial_connection.cpp
    core/tcp_connection.cpp
    core/udp_connection.cpp
    core/plugin_impl_base.cpp
    core/curl_wrapper.cpp
    core/http_loader.cpp
    core/timeout_handler.cpp
    core/call_every_handler.cpp
    ${CMAKE_CURRENT_BINARY_DIR}/core/device_plugin_container.cpp
    ${plugin_source_files}
)

target_link_libraries(dronecore
    ${CMAKE_THREAD_LIBS_INIT}
    ${curl_lib}
    tinyxml2
)

# cmake should check for C++11
set_property(TARGET dronecore PROPERTY CXX_STANDARD 11)
set_property(TARGET dronecore PROPERTY CXX_STANDARD_REQUIRED ON)

set_target_properties(dronecore
    PROPERTIES COMPILE_FLAGS ${warnings}
)

# Use tinyxml2 from the host system for Linux.
if(NOT IOS AND NOT ANDROID AND NOT MSVC AND NOT APPLE)
endif()

# We support install in order to use the header and library files in
# other applications.
if(ANDROID)
    set(lib_path "lib/android/${ANDROID_ABI}")
elseif(IOS)
    set(lib_path "lib/ios")
else()
    set(lib_path "lib")
endif()

install(TARGETS dronecore
    EXPORT dronecore-targets
    DESTINATION ${lib_path}
)

install(FILES
    include/dronecore.h
    include/device.h
    ${CMAKE_CURRENT_BINARY_DIR}/include/device_plugin_container.h
    ${plugin_header_paths}
    DESTINATION "include/dronecore"
)

if(NOT IOS AND NOT ANDROID)
    add_subdirectory(integration_tests)

    if (DEFINED EXTERNAL_DIR AND NOT EXTERNAL_DIR STREQUAL "")
        add_subdirectory(${EXTERNAL_DIR}/integration_tests
            ${CMAKE_CURRENT_BINARY_DIR}/${EXTERNAL_DIR}/integration_tests)
    endif()

    enable_testing()

    add_subdirectory(libs/gtest EXCLUDE_FROM_ALL)

    # SYSTEM because we don't want warnings for gtest headers.
    include_directories(SYSTEM libs/gtest/googletest/include)
    include_directories(SYSTEM libs/gtest/googlemock/include)

    set(CMAKE_CXX_FLAGS "${CMAKE_CXX_FLAGS} -DTESTING")

    add_executable(unit_tests_runner
        core/global_include_test.cpp
        core/mavlink_channels_test.cpp
        core/unittests_main.cpp
        core/http_loader_test.cpp
        core/timeout_handler_test.cpp
        core/call_every_handler_test.cpp
        ${plugin_unittest_source_files}
        ${unit_tests_src}
    )

    if (MSVC)
        # We need this to prevent linking errors from happening in the Windows build.
        target_compile_definitions(unit_tests_runner PRIVATE -DGTEST_LINKED_AS_SHARED_LIBRARY)
        target_compile_options(unit_tests_runner PUBLIC "/wd4251" "/wd4275")
    endif()

    target_compile_definitions(unit_tests_runner PRIVATE FAKE_TIME=1)

    set_target_properties(unit_tests_runner
        PROPERTIES COMPILE_FLAGS ${warnings}
    )

    target_link_libraries(unit_tests_runner
        dronecore
        gtest
        gtest_main
        gmock
        ${additional_libs}
    )

    add_test(unit_tests
        unit_tests_runner
    )

    # `make test` does not show output, but `make check` does
    add_custom_target(check COMMAND ${CMAKE_CTEST_COMMAND} --verbose)

    # This includes all GTests that run integration tests
    add_executable(integration_tests_runner
        core/unittests_main.cpp
        ${integration_tests_src}
    )

    set_target_properties(integration_tests_runner
        PROPERTIES COMPILE_FLAGS ${warnings}
    )

    target_link_libraries(integration_tests_runner
        dronecore
        gtest
        gtest_main
        gmock
        ${additional_libs}
    )

    if (MSVC)
        # We need this to prevent linking errors from happening in the Windows build.
        target_compile_definitions(integration_tests_runner PRIVATE -DGTEST_LINKED_AS_SHARED_LIBRARY)
        target_compile_options(integration_tests_runner PUBLIC "/wd4251" "/wd4275")
    endif()

    add_test(integration_tests
        integration_tests_runner
    )

    add_custom_command(TARGET integration_tests_runner
        POST_BUILD
        COMMAND ${CMAKE_COMMAND} -E copy_if_different
            ${CMAKE_SOURCE_DIR}/start_px4_sitl.sh
            ${CMAKE_CURRENT_BINARY_DIR}
    )
    add_custom_command(TARGET integration_tests_runner
        POST_BUILD
        COMMAND ${CMAKE_COMMAND} -E copy_if_different
            ${CMAKE_SOURCE_DIR}/stop_px4_sitl.sh
            ${CMAKE_CURRENT_BINARY_DIR}
    )

    set(CMAKE_CXX_FLAGS_COVERAGE "${CMAKE_CXX_FLAGS_DEBUG} --coverage")
    set(CMAKE_EXE_LINKER_FLAGS_COVERAGE "${CMAKE_EXE_LINKER_FLAGS_DEBUG} --coverage")
    set(CMAKE_SHARED_LINKER_FLAGS_COVERAGE "${CMAKE_SHARED_LINKER_FLAGS_DEBUG} --coverage")

    # We try to find gRPC. If we find it we try to include it in the build.
    include(grpc/FindGRPC.cmake)
    if(GRPC_LIBRARIES)

        # If protobuf is installed to e.g. /opt/protobuf, you need to specifiy this via environment variable:
        # `export PROTOBUF_DIR=/opt/protobuf`
        #
        if (DEFINED ENV{PROTOBUF_DIR})
            message(STATUS "PROTOBUF_DIR manually set, using protobuf from $ENV{PROTOBUF_DIR}")
            set(Protobuf_INCLUDE_DIRS "$ENV{PROTOBUF_DIR}/include")
            set(Protobuf_PROTOC_EXECUTABLE "$ENV{PROTOBUF_DIR}/bin/protoc")
            set(Protobuf_PROTOC_LIBRARY_DIR "$ENV{PROTOBUF_DIR}/lib")
            set(Protobuf_PROTOC_LIBRARIES "$ENV{PROTOBUF_DIR}/lib/libprotobuf.so")
        else()
            message(STATUS "PROTOBUF_DIR not set, checking automatically for Protobuf")
            include(FindProtobuf REQUIRED)
        endif()

        add_subdirectory(grpc/server)
        add_subdirectory(grpc/python_client)
    else()
        message(STATUS "gRPC not found, skipping gRPC build")
    endif()
endif()

if (DROP_DEBUG EQUAL 1)
    add_definitions(-DDROP_DEBUG=${DROP_DEBUG})

    add_executable(drop_debug
        debug_helpers/drop_debug_main.cpp
    )

    target_link_libraries(drop_debug
        dronecore
    )
endif()<|MERGE_RESOLUTION|>--- conflicted
+++ resolved
@@ -7,14 +7,11 @@
 # Add DEBUG define for Debug target
 set(CMAKE_CXX_FLAGS_DEBUG "-DDEBUG")
 
-<<<<<<< HEAD
 # For testing FollowMe plugin
 set(CMAKE_CXX_FLAGS_DEBUG "-DFOLLOW_ME_TESTING")
 
-=======
 # This finds thread libs on Linux, Mac, and Windows.
 find_package(Threads REQUIRED)
->>>>>>> 670b15f9
 
 if(NOT MSVC)
     # Clang and GCC
