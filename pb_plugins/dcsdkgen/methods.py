# -*- coding: utf-8 -*-


from .utils import (decapitalize,
<<<<<<< HEAD
                    remove_subscribe,
=======
>>>>>>> c4307327
                    extract_string_type,
                    filter_out_result,
                    is_completable,
                    is_observable)


class Method(object):
    """ Method """

    def __init__(
            self,
            plugin_name,
            package,
            pb_method,
            requests,
            responses):
        self._plugin_name = plugin_name
        self._package = package
        self._name = decapitalize(pb_method.name)
        self._request_rpc_type = (package.title().replace(".", "_")
                                  + "_"
                                  + pb_method.name
                                  + "Request")
        self.extract_return_type_and_name(pb_method, responses)
<<<<<<< HEAD
        self._is_observable = False
        self._is_completable = False
        self._is_single = False

=======
>>>>>>> c4307327

    def extract_return_type_and_name(self, pb_method, responses):
        method_output = pb_method.output_type.split(".")[-1]
        response = responses[method_output]
        nb_fields = len(response.field)

        return_params = list(filter_out_result(response.field))
        if len(return_params) > 1:
            raise Exception(
                "Responses cannot have more than 1 return parameter (and an optional '*Result')!\nError in {}".format(method_output))

        if len(return_params) == 1:
            self._return_type = extract_string_type(return_params[0])
            self._return_name = return_params[0].json_name
<<<<<<< HEAD

    @property
    def is_observable(self):
        return self._is_observable

    @property
    def is_completable(self):
        return self._is_completable

    @property
    def is_single(self):
        return self._is_single

    @property
    def plugin_name(self):
        return self._plugin_name

    @property
    def package(self):
        return self._package

    @property
    def name(self):
        return self._name

    @property
    def request_rpc_type(self):
        return self._request_rpc_type
=======
>>>>>>> c4307327

    @staticmethod
    def collect_methods(
            plugin_name,
            package,
            methods,
            structs,
            requests,
            responses,
            template_env):
        """ Collects all methods for the plugin """
        _methods = {}
        for method in methods:
            # Check if method is completable
            if (is_completable(method, responses)):
                _methods[method.name] = CompletableMethod(plugin_name,
                                                          package,
                                                          template_env,
                                                          method,
                                                          requests,
                                                          responses)

            # Check if method is observable
            elif (is_observable(method)):
                _methods[method.name] = ObservableMethod(plugin_name,
                                                         package,
                                                         template_env,
                                                         method,
                                                         requests,
                                                         responses)

            else:
                _methods[method.name] = SingleMethod(plugin_name,
                                                     package,
                                                     template_env,
                                                     method,
                                                     requests,
                                                     responses)

        return _methods

    def __repr__(self):
        return "method: {}".format(self._name)


class CompletableMethod(Method):
    """ A completable method doesn't return any value,
    but either succeeds or fails """

    def __init__(
            self,
            plugin_name,
            package,
            template_env,
            pb_method,
            requests,
            responses):
        super().__init__(plugin_name, package, pb_method, requests, responses)
        self._template = template_env.get_template("method_completable.j2")
        self.is_completable = True

    def __repr__(self):
        return self._template.render(name=self._name,
                                     package=self._package,
                                     plugin_name=self._plugin_name,
                                     request_rpc_type=self._request_rpc_type)


class SingleMethod(Method):
    """ A single method returns a value once """

    def __init__(
            self,
            plugin_name,
            package,
            template_env,
            pb_method,
            requests,
            responses):
        super().__init__(plugin_name, package, pb_method, requests, responses)
        self._template = template_env.get_template("method_single.j2")
<<<<<<< HEAD
        self._is_single = True
=======
>>>>>>> c4307327

    def __repr__(self):
        return self._template.render(name=self._name,
                                     return_type=self._return_type,
                                     return_name=self._return_name,
                                     plugin_name=self._plugin_name,
                                     request_rpc_type=self._request_rpc_type)


class ObservableMethod(Method):
    """ An observable method emits a stream of values """

    def __init__(
            self,
            plugin_name,
            package,
            template_env,
            pb_method,
            requests,
            responses):
        super().__init__(plugin_name, package, pb_method, requests, responses)
<<<<<<< HEAD
        self._name = remove_subscribe(decapitalize(pb_method.name))
        self._capitalized_name = pb_method.name
        self._request_name = self._name + "Request"
        self._template = template_env.get_template("method_observable.j2")
        self._is_observable = True
=======
        self._name = decapitalize(pb_method.name) + "Observable"
        self._capitalized_name = pb_method.name + "Observable"
        self._request_name = self._name + "Request"
        self._template = template_env.get_template("method_observable.j2")
>>>>>>> c4307327

    def __repr__(self):
        return self._template.render(name=self._name,
                                     capitalized_name=self._capitalized_name,
                                     return_type=self._return_type,
                                     return_name=self._return_name,
                                     plugin_name=self._plugin_name,
                                     request_name=self._request_name,
                                     request_rpc_type=self._request_rpc_type)<|MERGE_RESOLUTION|>--- conflicted
+++ resolved
@@ -2,10 +2,7 @@
 
 
 from .utils import (decapitalize,
-<<<<<<< HEAD
                     remove_subscribe,
-=======
->>>>>>> c4307327
                     extract_string_type,
                     filter_out_result,
                     is_completable,
@@ -30,13 +27,9 @@
                                   + pb_method.name
                                   + "Request")
         self.extract_return_type_and_name(pb_method, responses)
-<<<<<<< HEAD
         self._is_observable = False
         self._is_completable = False
         self._is_single = False
-
-=======
->>>>>>> c4307327
 
     def extract_return_type_and_name(self, pb_method, responses):
         method_output = pb_method.output_type.split(".")[-1]
@@ -51,7 +44,6 @@
         if len(return_params) == 1:
             self._return_type = extract_string_type(return_params[0])
             self._return_name = return_params[0].json_name
-<<<<<<< HEAD
 
     @property
     def is_observable(self):
@@ -80,8 +72,6 @@
     @property
     def request_rpc_type(self):
         return self._request_rpc_type
-=======
->>>>>>> c4307327
 
     @staticmethod
     def collect_methods(
@@ -163,10 +153,7 @@
             responses):
         super().__init__(plugin_name, package, pb_method, requests, responses)
         self._template = template_env.get_template("method_single.j2")
-<<<<<<< HEAD
         self._is_single = True
-=======
->>>>>>> c4307327
 
     def __repr__(self):
         return self._template.render(name=self._name,
@@ -188,18 +175,11 @@
             requests,
             responses):
         super().__init__(plugin_name, package, pb_method, requests, responses)
-<<<<<<< HEAD
         self._name = remove_subscribe(decapitalize(pb_method.name))
         self._capitalized_name = pb_method.name
         self._request_name = self._name + "Request"
         self._template = template_env.get_template("method_observable.j2")
         self._is_observable = True
-=======
-        self._name = decapitalize(pb_method.name) + "Observable"
-        self._capitalized_name = pb_method.name + "Observable"
-        self._request_name = self._name + "Request"
-        self._template = template_env.get_template("method_observable.j2")
->>>>>>> c4307327
 
     def __repr__(self):
         return self._template.render(name=self._name,
