--- conflicted
+++ resolved
@@ -24,12 +24,9 @@
     info
     mission_change_speed
     mission_survey
-<<<<<<< HEAD
-=======
     mission
->>>>>>> c64edaa7
     gimbal
-	curl
+    curl
     transition_multicopter_fixedwing
     follow_me
 )
