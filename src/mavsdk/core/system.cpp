--- conflicted
+++ resolved
@@ -32,14 +32,6 @@
     return _system_impl->has_autopilot();
 }
 
-<<<<<<< HEAD
-=======
-// System::Autopilot System::autopilot() const
-// {
-//     return (Autopilot)_system_impl->autopilot();
-// }
-
->>>>>>> 4b2491ed
 bool System::has_camera(int camera_id) const
 {
     return _system_impl->has_camera(camera_id);
