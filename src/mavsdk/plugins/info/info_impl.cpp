#include <cstring>
#include <functional>
#include <future>
#include <numeric>
#include "info_impl.h"
#include "system.h"
#include "callback_list.tpp"

namespace mavsdk {

template class CallbackList<Info::FlightInfo>;

InfoImpl::InfoImpl(System& system) : PluginImplBase(system)
{
    _system_impl->register_plugin(this);
}

InfoImpl::InfoImpl(std::shared_ptr<System> system) : PluginImplBase(std::move(system))
{
    _system_impl->register_plugin(this);
}

InfoImpl::~InfoImpl()
{
    _system_impl->unregister_plugin(this);
}

void InfoImpl::init()
{
    _system_impl->register_mavlink_message_handler(
        MAVLINK_MSG_ID_AUTOPILOT_VERSION,
        [this](const mavlink_message_t& message) { process_autopilot_version(message); },
        this);

    _system_impl->register_mavlink_message_handler(
        MAVLINK_MSG_ID_FLIGHT_INFORMATION,
        [this](const mavlink_message_t& message) { process_flight_information(message); },
        this);

    _system_impl->register_mavlink_message_handler(
        MAVLINK_MSG_ID_ATTITUDE,
        [this](const mavlink_message_t& message) { process_attitude(message); },
        this);
}

void InfoImpl::deinit()
{
    _system_impl->unregister_all_mavlink_message_handlers(this);
}

void InfoImpl::enable()
{
<<<<<<< HEAD
    // We can't rely on System to request the autopilot_version,
    // so we do it here, anyway.
    // _system_impl->send_autopilot_version_request();
    // _system_impl->send_flight_information_request();

=======
>>>>>>> a326bd97
    // We're going to retry until we have the version.
    _system_impl->add_call_every(
        [this]() { _system_impl->send_autopilot_version_request(); }, 2.0f, &_call_every_cookie);

    if (!_flight_info_subscriptions.empty()) {
        // We're hoping to get flight information regularly to update flight time.
        _system_impl->set_msg_rate_async(MAVLINK_MSG_ID_FLIGHT_INFORMATION, 1.0, nullptr);
    }
}

void InfoImpl::disable()
{
    _system_impl->remove_call_every(_call_every_cookie);

    std::lock_guard<std::mutex> lock(_mutex);
    _identification_received = false;
}

void InfoImpl::process_autopilot_version(const mavlink_message_t& message)
{
    _system_impl->remove_call_every(_call_every_cookie);

    std::lock_guard<std::mutex> lock(_mutex);

    mavlink_autopilot_version_t autopilot_version;
    mavlink_msg_autopilot_version_decode(&message, &autopilot_version);

    _version.flight_sw_major = (autopilot_version.flight_sw_version >> (8 * 3)) & 0xFF;
    _version.flight_sw_minor = (autopilot_version.flight_sw_version >> (8 * 2)) & 0xFF;
    _version.flight_sw_patch = (autopilot_version.flight_sw_version >> (8 * 1)) & 0xFF;
    _version.flight_sw_version_type =
        get_flight_software_version_type(static_cast<FIRMWARE_VERSION_TYPE>(
            (autopilot_version.flight_sw_version >> (8 * 0)) & 0xFF));

    // first three bytes of flight_custom_version (little endian) describe vendor version
    _version.flight_sw_git_hash = swap_and_translate_binary_to_str(
        autopilot_version.flight_custom_version + 3,
        sizeof(autopilot_version.flight_custom_version) - 3);

    _version.flight_sw_vendor_major = autopilot_version.flight_custom_version[2];
    _version.flight_sw_vendor_minor = autopilot_version.flight_custom_version[1];
    _version.flight_sw_vendor_patch = autopilot_version.flight_custom_version[0];

    _version.os_sw_major = (autopilot_version.os_sw_version >> (8 * 3)) & 0xFF;
    _version.os_sw_minor = (autopilot_version.os_sw_version >> (8 * 2)) & 0xFF;
    _version.os_sw_patch = (autopilot_version.os_sw_version >> (8 * 1)) & 0xFF;

    _version.os_sw_git_hash = swap_and_translate_binary_to_str(
        autopilot_version.os_custom_version, sizeof(autopilot_version.os_custom_version));

    _product.vendor_id = autopilot_version.vendor_id;
    _product.vendor_name = vendor_id_str(autopilot_version.vendor_id);

    _product.product_id = autopilot_version.product_id;
    _product.product_name = product_id_str(autopilot_version.product_id);

    _identification.hardware_uid =
        translate_binary_to_str(autopilot_version.uid2, sizeof(autopilot_version.uid2));

    _identification.legacy_uid = autopilot_version.uid;

    _identification_received = true;
}

Info::Version::FlightSoftwareVersionType
InfoImpl::get_flight_software_version_type(FIRMWARE_VERSION_TYPE firmwareVersionType)
{
    switch (firmwareVersionType) {
        case FIRMWARE_VERSION_TYPE_DEV:
            return Info::Version::FlightSoftwareVersionType::Dev;

        case FIRMWARE_VERSION_TYPE_ALPHA:
            return Info::Version::FlightSoftwareVersionType::Alpha;

        case FIRMWARE_VERSION_TYPE_BETA:
            return Info::Version::FlightSoftwareVersionType::Beta;

        case FIRMWARE_VERSION_TYPE_RC:
            return Info::Version::FlightSoftwareVersionType::Rc;

        case FIRMWARE_VERSION_TYPE_OFFICIAL:
            return Info::Version::FlightSoftwareVersionType::Release;

        default:
            return Info::Version::FlightSoftwareVersionType::Unknown;
    }
}

void InfoImpl::process_flight_information(const mavlink_message_t& message)
{
    std::lock_guard<std::mutex> lock(_mutex);

    mavlink_flight_information_t flight_information;
    mavlink_msg_flight_information_decode(&message, &flight_information);

    _flight_info.time_boot_ms = flight_information.time_boot_ms;
    _flight_info.flight_uid = flight_information.flight_uuid;
    // The fields are called UTC but are actually since boot
    const auto arming_time_ms = flight_information.arming_time_utc / 1000;
    const auto takeoff_time_ms = flight_information.takeoff_time_utc / 1000;

    if (arming_time_ms > 0 && arming_time_ms < flight_information.time_boot_ms) {
        _flight_info.duration_since_arming_ms = flight_information.time_boot_ms - arming_time_ms;
    } else {
        _flight_info.duration_since_arming_ms = 0;
    }

    if (takeoff_time_ms > 0 && takeoff_time_ms < flight_information.time_boot_ms) {
        _flight_info.duration_since_takeoff_ms = flight_information.time_boot_ms - takeoff_time_ms;
    } else {
        _flight_info.duration_since_takeoff_ms = 0;
    }

    _flight_info_subscriptions.queue(
        _flight_info, [this](const auto& func) { _system_impl->call_user_callback(func); });
}

std::string InfoImpl::swap_and_translate_binary_to_str(uint8_t* binary, unsigned binary_len)
{
    std::string str(binary_len * 2, '0');

    for (unsigned i = 0; i < binary_len; ++i) {
        // One hex number occupies 2 chars.
        // The binary is in little endian, therefore we need to swap the bytes for us to read.
        snprintf(&str[i * 2], str.length() - i * 2, "%02x", binary[binary_len - 1 - i]);
    }

    return str;
}

std::string InfoImpl::translate_binary_to_str(uint8_t* binary, unsigned binary_len)
{
    std::string str(binary_len * 2 + 1, '0');

    for (unsigned i = 0; i < binary_len; ++i) {
        // One hex number occupies 2 chars.
        snprintf(&str[i * 2], str.length() - i * 2, "%02x", binary[i]);
    }

    return str;
}

std::pair<Info::Result, Info::Identification> InfoImpl::get_identification() const
{
    wait_for_identification();

    std::lock_guard<std::mutex> lock(_mutex);
    return std::make_pair<>(
        (_identification_received ? Info::Result::Success :
                                    Info::Result::InformationNotReceivedYet),
        _identification);
}

std::pair<Info::Result, Info::Version> InfoImpl::get_version() const
{
    wait_for_identification();

    std::lock_guard<std::mutex> lock(_mutex);

    return std::make_pair<>(
        (_identification_received ? Info::Result::Success :
                                    Info::Result::InformationNotReceivedYet),
        _version);
}

std::pair<Info::Result, Info::Product> InfoImpl::get_product() const
{
    wait_for_identification();
    std::lock_guard<std::mutex> lock(_mutex);

    return std::make_pair<>(
        (_identification_received ? Info::Result::Success :
                                    Info::Result::InformationNotReceivedYet),
        _product);
}

std::pair<Info::Result, Info::FlightInfo> InfoImpl::get_flight_information()
{
    std::promise<std::pair<Info::Result, Info::FlightInfo>> prom;
    auto fut = prom.get_future();
    _system_impl->request_message().request(
        MAVLINK_MSG_ID_FLIGHT_INFORMATION,
        MAV_COMP_ID_AUTOPILOT1,
        [&](MavlinkCommandSender::Result result, const mavlink_message_t& message) {
            if (result == MavlinkCommandSender::Result::Success) {
                // This call might happen twice but that's ok.
                process_flight_information(message);
                prom.set_value({Info::Result::Success, _flight_info});
            } else {
                prom.set_value({Info::Result::InformationNotReceivedYet, Info::FlightInfo{}});
            }
        });
    return fut.get();
}

const std::string InfoImpl::vendor_id_str(uint16_t vendor_id)
{
    switch (vendor_id) {
        case 0x26ac:
            return "3D Robotics Inc.";
        default:
            return "undefined";
    }
}

const std::string InfoImpl::product_id_str(uint16_t product_id)
{
    switch (product_id) {
        case 0x0010:
            return "H520";
        default:
            return "undefined";
    }
}

void InfoImpl::process_attitude(const mavlink_message_t& message)
{
    // We use the attitude message to estimate the lockstep speed factor
    // because it's common to be sent, arrives at high rate, and contains
    // the timestamp field.
    mavlink_attitude_t attitude;
    mavlink_msg_attitude_decode(&message, &attitude);

    std::lock_guard<std::mutex> lock(_mutex);

    if (_last_time_boot_ms != 0) {
        _speed_factor_measurements.push(SpeedFactorMeasurement{
            static_cast<double>(attitude.time_boot_ms - _last_time_boot_ms) * 1e-3,
            _time.elapsed_since_s(_last_time_attitude_arrived)});
    }

    _last_time_boot_ms = attitude.time_boot_ms;
    _last_time_attitude_arrived = _time.steady_time();
}

std::pair<Info::Result, double> InfoImpl::get_speed_factor() const
{
    std::lock_guard<std::mutex> lock(_mutex);

    if (_speed_factor_measurements.size() == 0) {
        return std::make_pair<>(Info::Result::InformationNotReceivedYet, NAN);
    }

    const auto sum = std::accumulate(
        _speed_factor_measurements.begin(),
        _speed_factor_measurements.end(),
        SpeedFactorMeasurement{},
        [](SpeedFactorMeasurement a, SpeedFactorMeasurement b) { return a + b; });

    const double speed_factor = sum.simulated_duration_s / sum.real_time_s;

    return std::make_pair<>(Info::Result::Success, speed_factor);
}

void InfoImpl::wait_for_identification() const
{
    // Wait 0.5 seconds max
    for (unsigned i = 0; i < 50; ++i) {
        {
            std::lock_guard<std::mutex> lock(_mutex);
            if (_identification_received) {
                break;
            }
        }
        std::this_thread::sleep_for(std::chrono::milliseconds(10));
    }
}

Info::FlightInformationHandle
InfoImpl::subscribe_flight_information(const Info::FlightInformationCallback& callback)
{
    // Make sure we get the message regularly.
    _system_impl->set_msg_rate_async(MAVLINK_MSG_ID_FLIGHT_INFORMATION, 1.0, nullptr);

    std::lock_guard<std::mutex> lock(_mutex);

    return _flight_info_subscriptions.subscribe(callback);
}

void InfoImpl::unsubscribe_flight_information(Info::FlightInformationHandle handle)
{
    // Reset message to default
    _system_impl->set_msg_rate_async(MAVLINK_MSG_ID_FLIGHT_INFORMATION, 0.0, nullptr);

    std::lock_guard<std::mutex> lock(_mutex);

    _flight_info_subscriptions.unsubscribe(handle);
}

} // namespace mavsdk<|MERGE_RESOLUTION|>--- conflicted
+++ resolved
@@ -50,14 +50,6 @@
 
 void InfoImpl::enable()
 {
-<<<<<<< HEAD
-    // We can't rely on System to request the autopilot_version,
-    // so we do it here, anyway.
-    // _system_impl->send_autopilot_version_request();
-    // _system_impl->send_flight_information_request();
-
-=======
->>>>>>> a326bd97
     // We're going to retry until we have the version.
     _system_impl->add_call_every(
         [this]() { _system_impl->send_autopilot_version_request(); }, 2.0f, &_call_every_cookie);
