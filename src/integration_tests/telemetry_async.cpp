--- conflicted
+++ resolved
@@ -18,11 +18,7 @@
 static void print_quaternion(Telemetry::Quaternion quaternion);
 static void print_euler_angle(Telemetry::EulerAngle euler_angle);
 static void print_angular_velocity_body(Telemetry::AngularVelocityBody angular_velocity_body);
-<<<<<<< HEAD
-static void print_vfr_hud(Telemetry::VfrHud vfr_hud);
-=======
 static void print_fixedwing_metrics(Telemetry::FixedwingMetrics fixedwing_metrics);
->>>>>>> 84d0fa4b
 #if CAMERA_AVAILABLE == 1
 static void print_camera_quaternion(Telemetry::Quaternion quaternion);
 static void print_camera_euler_angle(Telemetry::EulerAngle euler_angle);
@@ -45,11 +41,7 @@
 static bool _received_quaternion = false;
 static bool _received_euler_angle = false;
 static bool _received_angular_velocity_body = false;
-<<<<<<< HEAD
-static bool _received_vfr_hud = false;
-=======
 static bool _received_fixedwing_metrics = false;
->>>>>>> 84d0fa4b
 #if CAMERA_AVAILABLE == 1
 static bool _received_camera_quaternion = false;
 static bool _received_camera_euler_angle = false;
@@ -114,11 +106,7 @@
     telemetry->set_rate_actuator_control_target_async(10.0, std::bind(&receive_result, _1));
     std::this_thread::sleep_for(std::chrono::milliseconds(100));
 
-<<<<<<< HEAD
-    telemetry->set_rate_vfr_hud_async(10.0, std::bind(&receive_result, _1));
-=======
     telemetry->set_rate_fixedwing_metrics_async(10.0, std::bind(&receive_result, _1));
->>>>>>> 84d0fa4b
     std::this_thread::sleep_for(std::chrono::milliseconds(100));
 
     telemetry->position_async(std::bind(&print_position, _1));
@@ -135,11 +123,7 @@
 
     telemetry->attitude_angular_velocity_body_async(std::bind(&print_angular_velocity_body, _1));
 
-<<<<<<< HEAD
-    telemetry->vfr_hud_async(std::bind(&print_vfr_hud, _1));
-=======
     telemetry->fixedwing_metrics_async(std::bind(&print_fixedwing_metrics, _1));
->>>>>>> 84d0fa4b
 
 #if CAMERA_AVAILABLE == 1
     telemetry->camera_attitude_quaternion_async(std::bind(&print_camera_quaternion, _1));
@@ -174,11 +158,7 @@
     EXPECT_TRUE(_received_armed);
     EXPECT_TRUE(_received_quaternion);
     EXPECT_TRUE(_received_angular_velocity_body);
-<<<<<<< HEAD
-    EXPECT_TRUE(_received_vfr_hud);
-=======
     EXPECT_TRUE(_received_fixedwing_metrics);
->>>>>>> 84d0fa4b
     EXPECT_TRUE(_received_euler_angle);
 #if CAMERA_AVAILABLE == 1
     EXPECT_TRUE(_received_camera_quaternion);
@@ -256,21 +236,12 @@
     _received_angular_velocity_body = true;
 }
 
-<<<<<<< HEAD
-void print_vfr_hud(Telemetry::VfrHud vfr_hud)
-{
-    std::cout << "async Airspeed: " << vfr_hud.airspeed_m_s << " m/s, "
-              << "Throttle: " << vfr_hud.throttle << " %, "
-              << "Climb: " << vfr_hud.climb_m_s << " m/s" << std::endl;
-    _received_vfr_hud = true;
-=======
 void print_fixedwing_metrics(Telemetry::FixedwingMetrics fixedwing_metrics)
 {
     std::cout << "async Airspeed: " << fixedwing_metrics.airspeed_m_s << " m/s, "
               << "Throttle: " << fixedwing_metrics.throttle_percentage << " %, "
               << "Climb: " << fixedwing_metrics.climb_rate_m_s << " m/s" << std::endl;
     _received_fixedwing_metrics = true;
->>>>>>> 84d0fa4b
 }
 
 #if CAMERA_AVAILABLE == 1
