--- conflicted
+++ resolved
@@ -24,13 +24,10 @@
 #include "param/param_service_impl.h"
 #include "plugins/offboard/offboard.h"
 #include "offboard/offboard_service_impl.h"
-<<<<<<< HEAD
 #include "plugins/shell/shell.h"
 #include "shell/shell_service_impl.h"
-=======
 #include "plugins/mocap/mocap.h"
 #include "mocap/mocap_service_impl.h"
->>>>>>> 6af09f2f
 
 namespace mavsdk {
 namespace backend {
@@ -60,13 +57,10 @@
         _info_service(_info),
         _param(_dc.system()),
         _param_service(_param),
-<<<<<<< HEAD
         _shell(_dc.system()),
-        _shell_service(_shell)
-=======
+        _shell_service(_shell),
         _mocap(_dc.system()),
         _mocap_service(_mocap)
->>>>>>> 6af09f2f
     {}
 
     void run();
@@ -98,13 +92,10 @@
     InfoServiceImpl<> _info_service;
     Param _param;
     ParamServiceImpl<> _param_service;
-<<<<<<< HEAD
     Shell _shell;
     ShellServiceImpl<> _shell_service;
-=======
     Mocap _mocap;
     MocapServiceImpl<> _mocap_service;
->>>>>>> 6af09f2f
 
     std::unique_ptr<grpc::Server> _server;
 };
