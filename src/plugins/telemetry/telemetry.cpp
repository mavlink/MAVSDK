#include <cmath>
#include <limits>

#include "plugins/telemetry/telemetry.h"
#include "telemetry_impl.h"

namespace mavsdk {

Telemetry::Telemetry(System& system) : PluginBase(), _impl{new TelemetryImpl(system)} {}

Telemetry::~Telemetry() {}

Telemetry::Result Telemetry::set_rate_position_velocity_ned(double rate_hz)
{
    return _impl->set_rate_position_velocity_ned(rate_hz);
}

Telemetry::Result Telemetry::set_rate_position(double rate_hz)
{
    return _impl->set_rate_position(rate_hz);
}

Telemetry::Result Telemetry::set_rate_home_position(double rate_hz)
{
    return _impl->set_rate_home_position(rate_hz);
}

Telemetry::Result Telemetry::set_rate_in_air(double rate_hz)
{
    return _impl->set_rate_in_air(rate_hz);
}

Telemetry::Result Telemetry::set_rate_attitude(double rate_hz)
{
    return _impl->set_rate_attitude(rate_hz);
}

Telemetry::Result Telemetry::set_rate_camera_attitude(double rate_hz)
{
    return _impl->set_rate_camera_attitude(rate_hz);
}

Telemetry::Result Telemetry::set_rate_ground_speed_ned(double rate_hz)
{
    return _impl->set_rate_ground_speed_ned(rate_hz);
}

Telemetry::Result Telemetry::set_rate_imu_reading_ned(double rate_hz)
{
    return _impl->set_rate_imu_reading_ned(rate_hz);
}

<<<<<<< HEAD
Telemetry::Result Telemetry::set_rate_vfr_hud(double rate_hz)
{
    return _impl->set_rate_vfr_hud(rate_hz);
=======
Telemetry::Result Telemetry::set_rate_fixedwing_metrics(double rate_hz)
{
    return _impl->set_rate_fixedwing_metrics(rate_hz);
>>>>>>> 84d0fa4b
}

Telemetry::Result Telemetry::set_rate_gps_info(double rate_hz)
{
    return _impl->set_rate_gps_info(rate_hz);
}

Telemetry::Result Telemetry::set_rate_battery(double rate_hz)
{
    return _impl->set_rate_battery(rate_hz);
}

Telemetry::Result Telemetry::set_rate_rc_status(double rate_hz)
{
    return _impl->set_rate_rc_status(rate_hz);
}

Telemetry::Result Telemetry::set_rate_actuator_control_target(double rate_hz)
{
    return _impl->set_rate_actuator_control_target(rate_hz);
}

Telemetry::Result Telemetry::set_rate_actuator_output_status(double rate_hz)
{
    return _impl->set_rate_actuator_output_status(rate_hz);
}

Telemetry::Result Telemetry::set_rate_odometry(double rate_hz)
{
    return _impl->set_rate_odometry(rate_hz);
}

void Telemetry::set_rate_position_velocity_ned_async(double rate_hz, result_callback_t callback)
{
    _impl->set_rate_position_velocity_ned_async(rate_hz, callback);
}

void Telemetry::set_rate_position_async(double rate_hz, result_callback_t callback)
{
    _impl->set_rate_position_async(rate_hz, callback);
}

void Telemetry::set_rate_home_position_async(double rate_hz, result_callback_t callback)
{
    _impl->set_rate_home_position_async(rate_hz, callback);
}

void Telemetry::set_rate_in_air_async(double rate_hz, result_callback_t callback)
{
    _impl->set_rate_in_air_async(rate_hz, callback);
}

void Telemetry::set_rate_attitude_async(double rate_hz, result_callback_t callback)
{
    _impl->set_rate_attitude_async(rate_hz, callback);
}

void Telemetry::set_rate_camera_attitude_async(double rate_hz, result_callback_t callback)
{
    _impl->set_rate_camera_attitude_async(rate_hz, callback);
}

void Telemetry::set_rate_ground_speed_ned_async(double rate_hz, result_callback_t callback)
{
    _impl->set_rate_ground_speed_ned_async(rate_hz, callback);
}

void Telemetry::set_rate_imu_reading_ned_async(double rate_hz, result_callback_t callback)
{
    _impl->set_rate_imu_reading_ned_async(rate_hz, callback);
}

<<<<<<< HEAD
void Telemetry::set_rate_vfr_hud_async(double rate_hz, result_callback_t callback)
{
    _impl->set_rate_vfr_hud_async(rate_hz, callback);
=======
void Telemetry::set_rate_fixedwing_metrics_async(double rate_hz, result_callback_t callback)
{
    _impl->set_rate_fixedwing_metrics_async(rate_hz, callback);
>>>>>>> 84d0fa4b
}

void Telemetry::set_rate_gps_info_async(double rate_hz, result_callback_t callback)
{
    _impl->set_rate_gps_info_async(rate_hz, callback);
}

void Telemetry::set_rate_battery_async(double rate_hz, result_callback_t callback)
{
    _impl->set_rate_battery_async(rate_hz, callback);
}

void Telemetry::set_rate_rc_status_async(double rate_hz, result_callback_t callback)
{
    _impl->set_rate_rc_status_async(rate_hz, callback);
}

void Telemetry::set_unix_epoch_time_async(double rate_hz, result_callback_t callback)
{
    _impl->set_rate_unix_epoch_time_async(rate_hz, callback);
}

void Telemetry::set_rate_actuator_control_target_async(double rate_hz, result_callback_t callback)
{
    _impl->set_rate_actuator_control_target_async(rate_hz, callback);
}

void Telemetry::set_rate_actuator_output_status_async(double rate_hz, result_callback_t callback)
{
    _impl->set_rate_actuator_output_status_async(rate_hz, callback);
}

void Telemetry::set_rate_odometry_async(double rate_hz, result_callback_t callback)
{
    _impl->set_rate_odometry_async(rate_hz, callback);
}

Telemetry::PositionVelocityNED Telemetry::position_velocity_ned() const
{
    return _impl->get_position_velocity_ned();
}

Telemetry::Position Telemetry::position() const
{
    return _impl->get_position();
}

Telemetry::Position Telemetry::home_position() const
{
    return _impl->get_home_position();
}

bool Telemetry::in_air() const
{
    return _impl->in_air();
}

Telemetry::LandedState Telemetry::landed_state() const
{
    return _impl->get_landed_state();
}

void Telemetry::landed_state_async(landed_state_callback_t callback)
{
    _impl->landed_state_async(callback);
}

std::string Telemetry::landed_state_str(LandedState landed_state)
{
    switch (landed_state) {
        case LandedState::ON_GROUND:
            return "On ground";
        case LandedState::IN_AIR:
            return "In air";
        case LandedState::TAKING_OFF:
            return "Taking off";
        case LandedState::LANDING:
            return "Landing";
        case LandedState::UNKNOWN:
        default:
            return "Unknown";
    }
}

Telemetry::StatusText Telemetry::status_text() const
{
    return _impl->get_status_text();
}

bool Telemetry::armed() const
{
    return _impl->armed();
}

Telemetry::Quaternion Telemetry::attitude_quaternion() const
{
    return _impl->get_attitude_quaternion();
}

Telemetry::EulerAngle Telemetry::attitude_euler_angle() const
{
    return _impl->get_attitude_euler_angle();
}

Telemetry::AngularVelocityBody Telemetry::attitude_angular_velocity_body() const
{
    return _impl->get_attitude_angular_velocity_body();
}

<<<<<<< HEAD
Telemetry::VfrHud Telemetry::vfr_hud() const
{
    return _impl->get_vfr_hud();
=======
Telemetry::FixedwingMetrics Telemetry::fixedwing_metrics() const
{
    return _impl->get_fixedwing_metrics();
>>>>>>> 84d0fa4b
}

Telemetry::Quaternion Telemetry::camera_attitude_quaternion() const
{
    return _impl->get_camera_attitude_quaternion();
}

Telemetry::EulerAngle Telemetry::camera_attitude_euler_angle() const
{
    return _impl->get_camera_attitude_euler_angle();
}

Telemetry::GroundSpeedNED Telemetry::ground_speed_ned() const
{
    return _impl->get_ground_speed_ned();
}

Telemetry::IMUReadingNED Telemetry::imu_reading_ned() const
{
    return _impl->get_imu_reading_ned();
}

Telemetry::GPSInfo Telemetry::gps_info() const
{
    return _impl->get_gps_info();
}

Telemetry::Battery Telemetry::battery() const
{
    return _impl->get_battery();
}

Telemetry::FlightMode Telemetry::flight_mode() const
{
    return _impl->get_flight_mode();
}

Telemetry::Health Telemetry::health() const
{
    return _impl->get_health();
}

bool Telemetry::health_all_ok() const
{
    return _impl->get_health_all_ok();
}

Telemetry::RCStatus Telemetry::rc_status() const
{
    return _impl->get_rc_status();
}

Telemetry::ActuatorControlTarget Telemetry::actuator_control_target() const
{
    return _impl->get_actuator_control_target();
}

Telemetry::ActuatorOutputStatus Telemetry::actuator_output_status() const
{
    return _impl->get_actuator_output_status();
}

void Telemetry::position_velocity_ned_async(position_velocity_ned_callback_t callback)
{
    return _impl->position_velocity_ned_async(callback);
}

void Telemetry::position_async(position_callback_t callback)
{
    return _impl->position_async(callback);
}

void Telemetry::home_position_async(position_callback_t callback)
{
    return _impl->home_position_async(callback);
}

void Telemetry::in_air_async(in_air_callback_t callback)
{
    return _impl->in_air_async(callback);
}

void Telemetry::status_text_async(status_text_callback_t callback)
{
    return _impl->status_text_async(callback);
}

void Telemetry::armed_async(armed_callback_t callback)
{
    return _impl->armed_async(callback);
}

void Telemetry::attitude_quaternion_async(attitude_quaternion_callback_t callback)
{
    return _impl->attitude_quaternion_async(callback);
}

void Telemetry::attitude_euler_angle_async(attitude_euler_angle_callback_t callback)
{
    return _impl->attitude_euler_angle_async(callback);
}

void Telemetry::attitude_angular_velocity_body_async(
    attitude_angular_velocity_body_callback_t callback)
{
    return _impl->attitude_angular_velocity_body_async(callback);
}

<<<<<<< HEAD
void Telemetry::vfr_hud_async(vfr_hud_callback_t callback)
{
    return _impl->vfr_hud_async(callback);
=======
void Telemetry::fixedwing_metrics_async(fixedwing_metrics_callback_t callback)
{
    return _impl->fixedwing_metrics_async(callback);
>>>>>>> 84d0fa4b
}

void Telemetry::camera_attitude_quaternion_async(attitude_quaternion_callback_t callback)
{
    return _impl->camera_attitude_quaternion_async(callback);
}

void Telemetry::camera_attitude_euler_angle_async(attitude_euler_angle_callback_t callback)
{
    return _impl->camera_attitude_euler_angle_async(callback);
}

void Telemetry::ground_speed_ned_async(ground_speed_ned_callback_t callback)
{
    return _impl->ground_speed_ned_async(callback);
}

void Telemetry::imu_reading_ned_async(imu_reading_ned_callback_t callback)
{
    return _impl->imu_reading_ned_async(callback);
}

void Telemetry::gps_info_async(gps_info_callback_t callback)
{
    return _impl->gps_info_async(callback);
}

void Telemetry::battery_async(battery_callback_t callback)
{
    return _impl->battery_async(callback);
}

void Telemetry::flight_mode_async(flight_mode_callback_t callback)
{
    return _impl->flight_mode_async(callback);
}

void Telemetry::actuator_control_target_async(actuator_control_target_callback_t callback)
{
    return _impl->actuator_control_target_async(callback);
}

void Telemetry::actuator_output_status_async(actuator_output_status_callback_t callback)
{
    return _impl->actuator_output_status_async(callback);
}

void Telemetry::odometry_async(odometry_callback_t callback)
{
    return _impl->odometry_async(callback);
}

std::string Telemetry::flight_mode_str(FlightMode flight_mode)
{
    switch (flight_mode) {
        case FlightMode::READY:
            return "Ready";
        case FlightMode::TAKEOFF:
            return "Takeoff";
        case FlightMode::HOLD:
            return "Hold";
        case FlightMode::MISSION:
            return "Mission";
        case FlightMode::RETURN_TO_LAUNCH:
            return "Return to launch";
        case FlightMode::LAND:
            return "Land";
        case FlightMode::OFFBOARD:
            return "Offboard";
        case FlightMode::FOLLOW_ME:
            return "FollowMe";
        case FlightMode::MANUAL:
            return "Manual";
        case FlightMode::POSCTL:
            return "Position";
        case FlightMode::ALTCTL:
            return "Altitude";
        case FlightMode::RATTITUDE:
            return "Rattitude";
        case FlightMode::ACRO:
            return "Acro";
        case FlightMode::STABILIZED:
            return "Stabilized";
        case FlightMode::UNKNOWN:
            return "Unknown";
        default:
            return "Unknown";
    }
}

void Telemetry::health_async(health_callback_t callback)
{
    return _impl->health_async(callback);
}

void Telemetry::health_all_ok_async(health_all_ok_callback_t callback)
{
    return _impl->health_all_ok_async(callback);
}

void Telemetry::rc_status_async(rc_status_callback_t callback)
{
    return _impl->rc_status_async(callback);
}

void Telemetry::unix_epoch_time_async(unix_epoch_time_callback_t callback)
{
    return _impl->unix_epoch_time_async(callback);
}

const char* Telemetry::result_str(Result result)
{
    switch (result) {
        case Result::SUCCESS:
            return "Success";
        case Result::NO_SYSTEM:
            return "No system";
        case Result::CONNECTION_ERROR:
            return "Connection error";
        case Result::BUSY:
            return "Busy";
        case Result::COMMAND_DENIED:
            return "Command denied";
        case Result::TIMEOUT:
            return "Timeout";
        case Result::UNKNOWN:
        default:
            return "Unknown";
    }
}

bool operator==(
    const Telemetry::PositionVelocityNED& lhs, const Telemetry::PositionVelocityNED& rhs)
{
    return std::fabs(lhs.position.north_m - rhs.position.north_m) <=
               std::numeric_limits<float>::epsilon() &&
           std::fabs(lhs.position.east_m - rhs.position.east_m) <=
               std::numeric_limits<float>::epsilon() &&
           std::fabs(lhs.position.down_m - rhs.position.down_m) <=
               std::numeric_limits<float>::epsilon() &&
           std::fabs(lhs.velocity.north_m_s - rhs.velocity.north_m_s) <=
               std::numeric_limits<float>::epsilon() &&
           std::fabs(lhs.velocity.east_m_s - rhs.velocity.east_m_s) <=
               std::numeric_limits<float>::epsilon() &&
           std::fabs(lhs.velocity.down_m_s - rhs.velocity.down_m_s) <=
               std::numeric_limits<float>::epsilon();
}

bool operator==(const Telemetry::Position& lhs, const Telemetry::Position& rhs)
{
    return std::abs(lhs.latitude_deg - rhs.latitude_deg) <=
               std::numeric_limits<double>::epsilon() &&
           std::abs(lhs.longitude_deg - rhs.longitude_deg) <=
               std::numeric_limits<double>::epsilon() &&
           std::abs(lhs.absolute_altitude_m - rhs.absolute_altitude_m) <=
               std::numeric_limits<float>::epsilon() &&
           std::abs(lhs.relative_altitude_m - rhs.relative_altitude_m) <=
               std::numeric_limits<float>::epsilon();
}

std::ostream& operator<<(std::ostream& str, Telemetry::Position const& position)
{
    return str << "[lat: " << position.latitude_deg << ", lon: " << position.longitude_deg
               << ", abs_alt: " << position.absolute_altitude_m
               << ", rel_alt: " << position.relative_altitude_m << "]";
}

std::ostream& operator<<(std::ostream& str, Telemetry::PositionNED const& position_ned)
{
    return str << "[position_north_m: " << position_ned.north_m
               << ", position_east_m: " << position_ned.east_m
               << ", position_down_m: " << position_ned.down_m << "]";
}

std::ostream& operator<<(std::ostream& str, Telemetry::VelocityNED const& velocity_ned)
{
    return str << "[velocity_north_m_s: " << velocity_ned.north_m_s
               << ", velocity_east_m_s: " << velocity_ned.east_m_s
               << ", velocity_down_m_s: " << velocity_ned.down_m_s << "]";
}

std::ostream&
operator<<(std::ostream& str, Telemetry::PositionVelocityNED const& position_velocity_ned)
{
    return str << "[position_north_m: " << position_velocity_ned.position.north_m
               << ", position_east_m: " << position_velocity_ned.position.east_m
               << ", position_down_m: " << position_velocity_ned.position.down_m << "] "
               << "[velocity_north_m_s: " << position_velocity_ned.velocity.north_m_s
               << ", velocity_east_m_s: " << position_velocity_ned.velocity.east_m_s
               << ", velocity_down_m_s: " << position_velocity_ned.velocity.down_m_s << "]";
}

bool operator==(const Telemetry::Health& lhs, const Telemetry::Health& rhs)
{
    return lhs.gyrometer_calibration_ok == rhs.gyrometer_calibration_ok &&
           lhs.accelerometer_calibration_ok == rhs.accelerometer_calibration_ok &&
           lhs.magnetometer_calibration_ok == rhs.magnetometer_calibration_ok &&
           lhs.level_calibration_ok == rhs.level_calibration_ok &&
           lhs.local_position_ok == rhs.local_position_ok &&
           lhs.global_position_ok == rhs.global_position_ok &&
           lhs.home_position_ok == rhs.home_position_ok;
}

std::ostream& operator<<(std::ostream& str, Telemetry::Health const& health)
{
    return str << "[gyrometer_calibration_ok: " << health.gyrometer_calibration_ok
               << ", accelerometer_calibration_ok: " << health.accelerometer_calibration_ok
               << ", magnetometer_calibration_ok: " << health.magnetometer_calibration_ok
               << ", level_calibration_ok: " << health.level_calibration_ok
               << ", local_position_ok: " << health.local_position_ok
               << ", global_position_ok: " << health.global_position_ok
               << ", home_position_ok: " << health.home_position_ok << "]";
}

bool operator==(const Telemetry::IMUReadingNED& lhs, const Telemetry::IMUReadingNED& rhs)
{
    return std::fabs(lhs.acceleration.north_m_s2 - rhs.acceleration.north_m_s2) <=
               std::numeric_limits<float>::epsilon() &&
           std::fabs(lhs.acceleration.east_m_s2 - rhs.acceleration.east_m_s2) <=
               std::numeric_limits<float>::epsilon() &&
           std::fabs(lhs.acceleration.down_m_s2 - rhs.acceleration.down_m_s2) <=
               std::numeric_limits<float>::epsilon() &&
           std::fabs(lhs.angular_velocity.north_rad_s - rhs.angular_velocity.north_rad_s) <=
               std::numeric_limits<float>::epsilon() &&
           std::fabs(lhs.angular_velocity.east_rad_s - rhs.angular_velocity.east_rad_s) <=
               std::numeric_limits<float>::epsilon() &&
           std::fabs(lhs.angular_velocity.down_rad_s - rhs.angular_velocity.down_rad_s) <=
               std::numeric_limits<float>::epsilon() &&
           std::fabs(lhs.magnetic_field.north_gauss - rhs.magnetic_field.north_gauss) <=
               std::numeric_limits<float>::epsilon() &&
           std::fabs(lhs.magnetic_field.east_gauss - rhs.magnetic_field.east_gauss) <=
               std::numeric_limits<float>::epsilon() &&
           std::fabs(lhs.magnetic_field.down_gauss - rhs.magnetic_field.down_gauss) <=
               std::numeric_limits<float>::epsilon() &&
           std::fabs(lhs.temperature_degC - rhs.temperature_degC) <=
               std::numeric_limits<float>::epsilon();
}

std::ostream& operator<<(std::ostream& str, Telemetry::AccelerationNED const& acceleration_ned)
{
    return str << "[acceleration_north_m_s2: " << acceleration_ned.north_m_s2
               << ", acceleration_east_m_s2: " << acceleration_ned.east_m_s2
               << ", acceleration_down_m_s2: " << acceleration_ned.down_m_s2 << "]";
}

std::ostream&
operator<<(std::ostream& str, Telemetry::AngularVelocityNED const& angular_velocity_ned)
{
    return str << "[angular_velocity_north_rad_s: " << angular_velocity_ned.north_rad_s
               << ", angular_velocity_east_rad_s: " << angular_velocity_ned.east_rad_s
               << ", angular_velocity_down_rad_s: " << angular_velocity_ned.down_rad_s << "]";
}

std::ostream& operator<<(std::ostream& str, Telemetry::MagneticFieldNED const& magnetic_field_ned)
{
    return str << "[magnetic_field_north_gauss: " << magnetic_field_ned.north_gauss
               << ", magnetic_field_east_gauss: " << magnetic_field_ned.east_gauss
               << ", magnetic_field_down_gauss: " << magnetic_field_ned.down_gauss << "]";
}

std::ostream& operator<<(std::ostream& str, Telemetry::IMUReadingNED const& imu_reading_ned)
{
    return str << "[acceleration_north_m_s2: " << imu_reading_ned.acceleration.north_m_s2
               << ", acceleration_east_m_s2: " << imu_reading_ned.acceleration.east_m_s2
               << ", acceleration_down_m_s2: " << imu_reading_ned.acceleration.down_m_s2 << "] "
               << "[angular_velocity_north_rad_s: " << imu_reading_ned.angular_velocity.north_rad_s
               << ", angular_velocity_east_rad_s: " << imu_reading_ned.angular_velocity.east_rad_s
               << ", angular_velocity_down_rad_s: " << imu_reading_ned.angular_velocity.down_rad_s
               << "] "
               << "[magnetic_field_north_gauss: " << imu_reading_ned.magnetic_field.north_gauss
               << ", magnetic_field_east_gauss: " << imu_reading_ned.magnetic_field.east_gauss
               << ", magnetic_field_down_gauss: " << imu_reading_ned.magnetic_field.down_gauss
               << "] "
               << "[temperature_degC: " << imu_reading_ned.temperature_degC << "]";
}

bool operator==(const Telemetry::GPSInfo& lhs, const Telemetry::GPSInfo& rhs)
{
    return lhs.num_satellites == rhs.num_satellites && lhs.fix_type == rhs.fix_type;
}

std::ostream& operator<<(std::ostream& str, Telemetry::GPSInfo const& gps_info)
{
    return str << "[num_sat: " << gps_info.num_satellites << ", fix_type: " << gps_info.fix_type
               << "]";
}

bool operator==(const Telemetry::Battery& lhs, const Telemetry::Battery& rhs)
{
    return lhs.voltage_v == rhs.voltage_v && lhs.remaining_percent == rhs.remaining_percent;
}

std::ostream& operator<<(std::ostream& str, Telemetry::Battery const& battery)
{
    return str << "[voltage_v: " << battery.voltage_v
               << ", remaining_percent: " << battery.remaining_percent << "]";
}

bool operator==(const Telemetry::Quaternion& lhs, const Telemetry::Quaternion& rhs)
{
    return lhs.w == rhs.w && lhs.x == rhs.x && lhs.y == rhs.y && lhs.z == rhs.z;
}

bool operator!=(const Telemetry::Quaternion& lhs, const Telemetry::Quaternion& rhs)
{
    return !(lhs == rhs);
}

std::ostream& operator<<(std::ostream& str, Telemetry::Quaternion const& quaternion)
{
    return str << "[w: " << quaternion.w << ", x: " << quaternion.x << ", y: " << quaternion.y
               << ", z: " << quaternion.z << "]";
}

bool operator==(const Telemetry::EulerAngle& lhs, const Telemetry::EulerAngle& rhs)
{
    return lhs.roll_deg == rhs.roll_deg && lhs.pitch_deg == rhs.pitch_deg &&
           lhs.yaw_deg == rhs.yaw_deg;
}

std::ostream& operator<<(std::ostream& str, Telemetry::EulerAngle const& euler_angle)
{
    return str << "[roll_deg: " << euler_angle.roll_deg << ", pitch_deg: " << euler_angle.pitch_deg
               << ", yaw_deg: " << euler_angle.yaw_deg << "]";
}

bool operator==(
    const Telemetry::AngularVelocityBody& lhs, const Telemetry::AngularVelocityBody& rhs)
{
    return lhs.roll_rad_s == rhs.roll_rad_s && lhs.pitch_rad_s == rhs.pitch_rad_s &&
           lhs.yaw_rad_s == rhs.yaw_rad_s;
}

bool operator!=(
    const Telemetry::AngularVelocityBody& lhs, const Telemetry::AngularVelocityBody& rhs)
{
    return !(lhs == rhs);
}

std::ostream&
operator<<(std::ostream& str, Telemetry::AngularVelocityBody const& angular_velocity_body)
{
    return str << "[angular_velocity_body_roll_rad_s: " << angular_velocity_body.roll_rad_s
               << ", angular_velocity_body_pitch_rad_s: " << angular_velocity_body.pitch_rad_s
               << ", angular_velocity_body_yaw_rad_s: " << angular_velocity_body.yaw_rad_s << "]";
}

<<<<<<< HEAD
std::ostream& operator<<(std::ostream& str, Telemetry::VfrHud const& vfr_hud)
{
    return str << "Airspeed: " << vfr_hud.airspeed_m_s << " m/s, "
               << "Throttle: " << vfr_hud.throttle << " %, "
               << "Climb: " << vfr_hud.climb_m_s << " m/s";
=======
std::ostream& operator<<(std::ostream& str, Telemetry::FixedwingMetrics const& fixedwing_metrics)
{
    return str << "Airspeed: " << fixedwing_metrics.airspeed_m_s << " m/s, "
               << "Throttle: " << fixedwing_metrics.throttle_percentage << " %, "
               << "Climb: " << fixedwing_metrics.climb_rate_m_s << " m/s";
>>>>>>> 84d0fa4b
}

bool operator==(const Telemetry::GroundSpeedNED& lhs, const Telemetry::GroundSpeedNED& rhs)
{
    return lhs.velocity_north_m_s == rhs.velocity_north_m_s &&
           lhs.velocity_east_m_s == rhs.velocity_east_m_s &&
           lhs.velocity_down_m_s == rhs.velocity_down_m_s;
}

std::ostream& operator<<(std::ostream& str, Telemetry::GroundSpeedNED const& ground_speed)
{
    return str << "[velocity_north_m_s: " << ground_speed.velocity_north_m_s
               << ", velocity_east_m_s: " << ground_speed.velocity_east_m_s
               << ", velocity_down_m_s: " << ground_speed.velocity_down_m_s << "]";
}

bool operator==(const Telemetry::RCStatus& lhs, const Telemetry::RCStatus& rhs)
{
    return lhs.available_once == rhs.available_once && lhs.available == rhs.available &&
           lhs.signal_strength_percent == rhs.signal_strength_percent;
}

std::ostream& operator<<(std::ostream& str, Telemetry::RCStatus const& rc_status)
{
    return str << "[was_available_once: " << rc_status.available_once
               << ", is_available: " << rc_status.available
               << ", signal_strength_percent: " << rc_status.signal_strength_percent << "]";
}

bool operator==(const Telemetry::StatusText& lhs, const Telemetry::StatusText& rhs)
{
    return lhs.text == rhs.text && lhs.type == rhs.type;
}

std::ostream& operator<<(std::ostream& str, Telemetry::StatusText const& status_text)
{
    return str << "[statustext: " << status_text.text << "]";
}

bool operator==(
    const Telemetry::ActuatorControlTarget& lhs, const Telemetry::ActuatorControlTarget& rhs)
{
    if (lhs.group != rhs.group)
        return false;
    for (int i = 0; i < 8; i++) {
        if (lhs.controls[i] != rhs.controls[i])
            return false;
    }
    return true;
}

std::ostream&
operator<<(std::ostream& str, Telemetry::ActuatorControlTarget const& actuator_control_target)
{
    str << "Group:  " << static_cast<int>(actuator_control_target.group) << ", Controls: [";
    for (int i = 0; i < 8; i++) {
        str << actuator_control_target.controls[i];
        if (i != 7) {
            str << ", ";
        } else {
            str << "]";
        }
    }
    return str;
}

bool operator==(
    const Telemetry::ActuatorOutputStatus& lhs, const Telemetry::ActuatorOutputStatus& rhs)
{
    if (lhs.active != rhs.active)
        return false;
    for (unsigned i = 0; i < lhs.active; i++) {
        if (lhs.actuator[i] != rhs.actuator[i])
            return false;
    }
    return true;
}

std::ostream&
operator<<(std::ostream& str, Telemetry::ActuatorOutputStatus const& actuator_output_status)
{
    str << "Active:  " << actuator_output_status.active << ", Actuators: [";
    for (unsigned i = 0; i < actuator_output_status.active; i++) {
        str << actuator_output_status.actuator[i];
        if (i != (actuator_output_status.active - 1)) {
            str << ", ";
        } else {
            str << "]" << std::endl;
        }
    }
    return str;
}

bool operator==(const Telemetry::PositionBody& lhs, const Telemetry::PositionBody& rhs)
{
    return (
        std::abs(lhs.x_m - rhs.x_m) > std::numeric_limits<float>::epsilon() ||
        std::abs(lhs.y_m - rhs.y_m) > std::numeric_limits<float>::epsilon() ||
        std::abs(lhs.z_m - rhs.z_m) > std::numeric_limits<float>::epsilon());
}

bool operator!=(const Telemetry::PositionBody& lhs, const Telemetry::PositionBody& rhs)
{
    return !(lhs == rhs);
}

std::ostream& operator<<(std::ostream& str, Telemetry::PositionBody const& position_body)
{
    return str << "[x_m: " << position_body.x_m << ", y_m: " << position_body.y_m
               << ", z_m: " << position_body.z_m << "]";
}

bool operator==(const Telemetry::SpeedBody& lhs, const Telemetry::SpeedBody& rhs)
{
    return (
        std::abs(lhs.x_m_s - rhs.x_m_s) > std::numeric_limits<float>::epsilon() ||
        std::abs(lhs.y_m_s - rhs.y_m_s) > std::numeric_limits<float>::epsilon() ||
        std::abs(lhs.z_m_s - rhs.z_m_s) > std::numeric_limits<float>::epsilon());
}

bool operator!=(const Telemetry::SpeedBody& lhs, const Telemetry::SpeedBody& rhs)
{
    return !(lhs == rhs);
}

std::ostream& operator<<(std::ostream& str, Telemetry::SpeedBody const& speed_body)
{
    return str << "[x_m_s: " << speed_body.x_m_s << ", y_m_s: " << speed_body.y_m_s
               << ", z_m_s: " << speed_body.z_m_s << "]";
}

bool operator==(const Telemetry::Odometry& lhs, const Telemetry::Odometry& rhs)
{
    // FixMe: Should we check time_usec, reset_counter equality?
    if (lhs.time_usec != rhs.time_usec || lhs.frame_id != rhs.frame_id ||
        lhs.child_frame_id != rhs.child_frame_id || lhs.reset_counter != rhs.reset_counter ||
        lhs.position_body != rhs.position_body || lhs.q != rhs.q ||
        lhs.velocity_body != rhs.velocity_body ||
        lhs.angular_velocity_body != rhs.angular_velocity_body)
        return false;

    const bool lhs_pose_cov_nan = std::isnan(lhs.pose_covariance[0]);
    const bool rhs_pose_cov_nan = std::isnan(rhs.pose_covariance[0]);

    if (lhs_pose_cov_nan != rhs_pose_cov_nan)
        return false;

    if (!lhs_pose_cov_nan) {
        for (int i = 0; i < 21; i++) {
            if (std::abs(lhs.pose_covariance[i] - rhs.pose_covariance[i]) >
                std::numeric_limits<float>::epsilon())
                return false;
        }
    }

    const bool lhs_velocity_cov_nan = std::isnan(lhs.velocity_covariance[0]);
    const bool rhs_velocity_cov_nan = std::isnan(rhs.velocity_covariance[0]);

    if (lhs_velocity_cov_nan != rhs_velocity_cov_nan)
        return false;

    if (!lhs_velocity_cov_nan) {
        for (int i = 0; i < 21; i++) {
            if (std::abs(lhs.velocity_covariance[i] - rhs.velocity_covariance[i]) >
                std::numeric_limits<float>::epsilon())
                return false;
        }
    }

    return true;
}

std::ostream& operator<<(std::ostream& str, Telemetry::Odometry const& odometry)
{
    str << "[time_usec: " << odometry.time_usec
        << ", frame_id: " << static_cast<int>(odometry.frame_id)
        << ", child_frame_id: " << static_cast<int>(odometry.child_frame_id);
    str << ", position_body: " << odometry.position_body << ", q: " << odometry.q
        << ", velocity_body: " << odometry.velocity_body
        << ", angular_velocity_body: " << odometry.angular_velocity_body;
    str << ", pose_covariance: [";
    for (unsigned i = 0; i < 21; i++) {
        str << odometry.pose_covariance[i];
        if (i != 20) {
            str << ", ";
        } else {
            str << "]";
        }
    }
    str << ", velocity_covariance: [";
    for (unsigned i = 0; i < 21; i++) {
        str << odometry.velocity_covariance[i];
        if (i != 20) {
            str << ", ";
        } else {
            str << "]";
        }
    }
    str << ", reset_counter: " << static_cast<int>(odometry.reset_counter);
    return str;
}

std::ostream& operator<<(std::ostream& str, Telemetry::FlightMode const& flight_mode)
{
    return str << Telemetry::flight_mode_str(flight_mode);
}

std::ostream& operator<<(std::ostream& str, Telemetry::LandedState const& landed_state)
{
    return str << Telemetry::landed_state_str(landed_state);
}

} // namespace mavsdk<|MERGE_RESOLUTION|>--- conflicted
+++ resolved
@@ -50,15 +50,9 @@
     return _impl->set_rate_imu_reading_ned(rate_hz);
 }
 
-<<<<<<< HEAD
-Telemetry::Result Telemetry::set_rate_vfr_hud(double rate_hz)
-{
-    return _impl->set_rate_vfr_hud(rate_hz);
-=======
 Telemetry::Result Telemetry::set_rate_fixedwing_metrics(double rate_hz)
 {
     return _impl->set_rate_fixedwing_metrics(rate_hz);
->>>>>>> 84d0fa4b
 }
 
 Telemetry::Result Telemetry::set_rate_gps_info(double rate_hz)
@@ -131,15 +125,9 @@
     _impl->set_rate_imu_reading_ned_async(rate_hz, callback);
 }
 
-<<<<<<< HEAD
-void Telemetry::set_rate_vfr_hud_async(double rate_hz, result_callback_t callback)
-{
-    _impl->set_rate_vfr_hud_async(rate_hz, callback);
-=======
 void Telemetry::set_rate_fixedwing_metrics_async(double rate_hz, result_callback_t callback)
 {
     _impl->set_rate_fixedwing_metrics_async(rate_hz, callback);
->>>>>>> 84d0fa4b
 }
 
 void Telemetry::set_rate_gps_info_async(double rate_hz, result_callback_t callback)
@@ -249,15 +237,9 @@
     return _impl->get_attitude_angular_velocity_body();
 }
 
-<<<<<<< HEAD
-Telemetry::VfrHud Telemetry::vfr_hud() const
-{
-    return _impl->get_vfr_hud();
-=======
 Telemetry::FixedwingMetrics Telemetry::fixedwing_metrics() const
 {
     return _impl->get_fixedwing_metrics();
->>>>>>> 84d0fa4b
 }
 
 Telemetry::Quaternion Telemetry::camera_attitude_quaternion() const
@@ -366,15 +348,9 @@
     return _impl->attitude_angular_velocity_body_async(callback);
 }
 
-<<<<<<< HEAD
-void Telemetry::vfr_hud_async(vfr_hud_callback_t callback)
-{
-    return _impl->vfr_hud_async(callback);
-=======
 void Telemetry::fixedwing_metrics_async(fixedwing_metrics_callback_t callback)
 {
     return _impl->fixedwing_metrics_async(callback);
->>>>>>> 84d0fa4b
 }
 
 void Telemetry::camera_attitude_quaternion_async(attitude_quaternion_callback_t callback)
@@ -722,19 +698,11 @@
                << ", angular_velocity_body_yaw_rad_s: " << angular_velocity_body.yaw_rad_s << "]";
 }
 
-<<<<<<< HEAD
-std::ostream& operator<<(std::ostream& str, Telemetry::VfrHud const& vfr_hud)
-{
-    return str << "Airspeed: " << vfr_hud.airspeed_m_s << " m/s, "
-               << "Throttle: " << vfr_hud.throttle << " %, "
-               << "Climb: " << vfr_hud.climb_m_s << " m/s";
-=======
 std::ostream& operator<<(std::ostream& str, Telemetry::FixedwingMetrics const& fixedwing_metrics)
 {
     return str << "Airspeed: " << fixedwing_metrics.airspeed_m_s << " m/s, "
                << "Throttle: " << fixedwing_metrics.throttle_percentage << " %, "
                << "Climb: " << fixedwing_metrics.climb_rate_m_s << " m/s";
->>>>>>> 84d0fa4b
 }
 
 bool operator==(const Telemetry::GroundSpeedNED& lhs, const Telemetry::GroundSpeedNED& rhs)
