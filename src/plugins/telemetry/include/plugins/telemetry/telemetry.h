--- conflicted
+++ resolved
@@ -232,11 +232,7 @@
      * For more information, check out MavLink messages in
      * https://mavlink.io/en/messages/common.html
      */
-<<<<<<< HEAD
     enum class LandedState { UNKNOWN, ON_GROUND, IN_AIR, TAKING_OFF, LANDING };
-=======
-    enum class LandedState { UNDEFINED, ON_GROUND, IN_AIR, TAKEOFF, LANDING };
->>>>>>> 770e8a50
 
     static std::string landed_state_str(LandedState landed_state);
 
@@ -883,18 +879,10 @@
      *
      * @param LandedState enumeration.
      */
-<<<<<<< HEAD
     typedef std::function<void(LandedState landed_state)> landed_state_callback_t;
 
     /**
      * @brief Subscribe to Landed state updates (asynchronous).
-=======
-
-    typedef std::function<void(LandedState landed_state)> landed_state_callback_t;
-
-    /**
-     * @brief Callback type for Landed state updates.
->>>>>>> 770e8a50
      *
      * @param callback Function to call with updates.
      */
