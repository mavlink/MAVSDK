--- conflicted
+++ resolved
@@ -97,11 +97,7 @@
         this);
 
     _parent->register_mavlink_message_handler(
-<<<<<<< HEAD
-        MAVLINK_MSG_ID_VFR_HUD, std::bind(&TelemetryImpl::process_vfr_hud, this, _1), this);
-=======
         MAVLINK_MSG_ID_VFR_HUD, std::bind(&TelemetryImpl::process_fixedwing_metrics, this, _1), this);
->>>>>>> 84d0fa4b
 
     _parent->register_param_changed_handler(
         std::bind(&TelemetryImpl::process_parameter_update, this, _1), this);
@@ -238,11 +234,7 @@
         _parent->set_msg_rate(MAVLINK_MSG_ID_HIGHRES_IMU, rate_hz));
 }
 
-<<<<<<< HEAD
-Telemetry::Result TelemetryImpl::set_rate_vfr_hud(double rate_hz)
-=======
 Telemetry::Result TelemetryImpl::set_rate_fixedwing_metrics(double rate_hz)
->>>>>>> 84d0fa4b
 {
     return telemetry_result_from_command_result(
         _parent->set_msg_rate(MAVLINK_MSG_ID_VFR_HUD, rate_hz));
@@ -359,11 +351,7 @@
         std::bind(&TelemetryImpl::command_result_callback, std::placeholders::_1, callback));
 }
 
-<<<<<<< HEAD
-void TelemetryImpl::set_rate_vfr_hud_async(double rate_hz, Telemetry::result_callback_t callback)
-=======
 void TelemetryImpl::set_rate_fixedwing_metrics_async(double rate_hz, Telemetry::result_callback_t callback)
->>>>>>> 84d0fa4b
 {
     _parent->set_msg_rate_async(
         MAVLINK_MSG_ID_VFR_HUD,
@@ -689,28 +677,16 @@
         _parent->call_user_callback([callback, arg]() { callback(arg); });
     }
 }
-<<<<<<< HEAD
-void TelemetryImpl::process_vfr_hud(const mavlink_message_t& message)
-=======
 void TelemetryImpl::process_fixedwing_metrics(const mavlink_message_t& message)
->>>>>>> 84d0fa4b
 {
     mavlink_vfr_hud_t vfr_hud;
     mavlink_msg_vfr_hud_decode(&message, &vfr_hud);
 
-<<<<<<< HEAD
-    set_vfr_hud(Telemetry::VfrHud({vfr_hud.airspeed, vfr_hud.throttle * 1e-2f, vfr_hud.climb}));
-
-    if (_vfr_hud_subscription) {
-        auto callback = _vfr_hud_subscription;
-        auto arg = get_vfr_hud();
-=======
     set_fixedwing_metrics(Telemetry::FixedwingMetrics({vfr_hud.airspeed, vfr_hud.throttle * 1e-2f, vfr_hud.climb}));
 
     if (_fixedwing_metrics_subscription) {
         auto callback = _fixedwing_metrics_subscription;
         auto arg = get_fixedwing_metrics();
->>>>>>> 84d0fa4b
         _parent->call_user_callback([callback, arg]() { callback(arg); });
     }
 }
@@ -1135,17 +1111,10 @@
     return _attitude_angular_velocity_body;
 }
 
-<<<<<<< HEAD
-Telemetry::VfrHud TelemetryImpl::get_vfr_hud() const
-{
-    std::lock_guard<std::mutex> lock(_vfr_hud_mutex);
-    return _vfr_hud;
-=======
 Telemetry::FixedwingMetrics TelemetryImpl::get_fixedwing_metrics() const
 {
     std::lock_guard<std::mutex> lock(_fixedwing_metrics_mutex);
     return _fixedwing_metrics;
->>>>>>> 84d0fa4b
 }
 
 Telemetry::EulerAngle TelemetryImpl::get_attitude_euler_angle() const
@@ -1169,17 +1138,10 @@
     _attitude_angular_velocity_body = angular_velocity_body;
 }
 
-<<<<<<< HEAD
-void TelemetryImpl::set_vfr_hud(Telemetry::VfrHud vfr_hud)
-{
-    std::lock_guard<std::mutex> lock(_vfr_hud_mutex);
-    _vfr_hud = vfr_hud;
-=======
 void TelemetryImpl::set_fixedwing_metrics(Telemetry::FixedwingMetrics fixedwing_metrics)
 {
     std::lock_guard<std::mutex> lock(_fixedwing_metrics_mutex);
     _fixedwing_metrics = fixedwing_metrics;
->>>>>>> 84d0fa4b
 }
 
 Telemetry::Quaternion TelemetryImpl::get_camera_attitude_quaternion() const
@@ -1446,15 +1408,9 @@
     _attitude_angular_velocity_body_subscription = callback;
 }
 
-<<<<<<< HEAD
-void TelemetryImpl::vfr_hud_async(Telemetry::vfr_hud_callback_t& callback)
-{
-    _vfr_hud_subscription = callback;
-=======
 void TelemetryImpl::fixedwing_metrics_async(Telemetry::fixedwing_metrics_callback_t& callback)
 {
     _fixedwing_metrics_subscription = callback;
->>>>>>> 84d0fa4b
 }
 
 void TelemetryImpl::camera_attitude_quaternion_async(
