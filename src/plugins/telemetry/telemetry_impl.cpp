#include "telemetry_impl.h"
#include "system.h"
#include "math_conversions.h"
#include "global_include.h"
#include "px4_custom_mode.h"
#include <cmath>
#include <functional>
#include <string>

namespace mavsdk {

TelemetryImpl::TelemetryImpl(System &system) : PluginImplBase(system)
{
    _parent->register_plugin(this);
}

TelemetryImpl::~TelemetryImpl()
{
    _parent->unregister_plugin(this);
}

void TelemetryImpl::init()
{
    using namespace std::placeholders; // for `_1`

    _parent->register_mavlink_message_handler(
        MAVLINK_MSG_ID_LOCAL_POSITION_NED,
        std::bind(&TelemetryImpl::process_position_velocity_ned, this, _1),
        this);

    _parent->register_mavlink_message_handler(
        MAVLINK_MSG_ID_GLOBAL_POSITION_INT,
        std::bind(&TelemetryImpl::process_global_position_int, this, _1),
        this);

    _parent->register_mavlink_message_handler(
        MAVLINK_MSG_ID_HOME_POSITION,
        std::bind(&TelemetryImpl::process_home_position, this, _1),
        this);

    _parent->register_mavlink_message_handler(
        MAVLINK_MSG_ID_ATTITUDE_QUATERNION,
        std::bind(&TelemetryImpl::process_attitude_quaternion, this, _1),
        this);

    _parent->register_mavlink_message_handler(
        MAVLINK_MSG_ID_MOUNT_ORIENTATION,
        std::bind(&TelemetryImpl::process_mount_orientation, this, _1),
        this);

    _parent->register_mavlink_message_handler(
        MAVLINK_MSG_ID_GPS_RAW_INT, std::bind(&TelemetryImpl::process_gps_raw_int, this, _1), this);

    _parent->register_mavlink_message_handler(
        MAVLINK_MSG_ID_EXTENDED_SYS_STATE,
        std::bind(&TelemetryImpl::process_extended_sys_state, this, _1),
        this);

    _parent->register_mavlink_message_handler(
        MAVLINK_MSG_ID_SYS_STATUS, std::bind(&TelemetryImpl::process_sys_status, this, _1), this);

    _parent->register_mavlink_message_handler(
        MAVLINK_MSG_ID_HEARTBEAT, std::bind(&TelemetryImpl::process_heartbeat, this, _1), this);

    _parent->register_mavlink_message_handler(
        MAVLINK_MSG_ID_STATUSTEXT, std::bind(&TelemetryImpl::process_statustext, this, _1), this);

    _parent->register_mavlink_message_handler(
        MAVLINK_MSG_ID_RC_CHANNELS, std::bind(&TelemetryImpl::process_rc_channels, this, _1), this);

    _parent->register_mavlink_message_handler(
<<<<<<< HEAD
        MAVLINK_MSG_ID_UTM_GLOBAL_POSITION,
        std::bind(&TelemetryImpl::process_utm_global_position, this, _1),
=======
        MAVLINK_MSG_ID_HIGHRES_IMU,
        std::bind(&TelemetryImpl::process_imu_reading_ned, this, _1),
>>>>>>> 1be6ec54
        this);

    _parent->register_param_changed_handler(
        std::bind(&TelemetryImpl::process_parameter_update, this, _1), this);
}

void TelemetryImpl::deinit()
{
    _parent->unregister_timeout_handler(_timeout_cookie);
    _parent->unregister_param_changed_handler(this);
    _parent->unregister_all_mavlink_message_handlers(this);
}

void TelemetryImpl::enable()
{
    _parent->register_timeout_handler(
        std::bind(&TelemetryImpl::receive_rc_channels_timeout, this), 1.0, &_timeout_cookie);

    // FIXME: The calibration check should eventually be better than this.
    //        For now, we just do the same as QGC does.

    _parent->get_param_int_async(std::string("CAL_GYRO0_ID"),
                                 std::bind(&TelemetryImpl::receive_param_cal_gyro,
                                           this,
                                           std::placeholders::_1,
                                           std::placeholders::_2),
                                 this);

    _parent->get_param_int_async(std::string("CAL_ACC0_ID"),
                                 std::bind(&TelemetryImpl::receive_param_cal_accel,
                                           this,
                                           std::placeholders::_1,
                                           std::placeholders::_2),
                                 this);

    _parent->get_param_int_async(std::string("CAL_MAG0_ID"),
                                 std::bind(&TelemetryImpl::receive_param_cal_mag,
                                           this,
                                           std::placeholders::_1,
                                           std::placeholders::_2),
                                 this);

#ifdef LEVEL_CALIBRATION
    _parent->get_param_float_async(std::string("SENS_BOARD_X_OFF"),
                                   std::bind(&TelemetryImpl::receive_param_cal_level,
                                             this,
                                             std::placeholders::_1,
                                             std::placeholders::_2),
                                   this);
#else
    // If not available, just hardcode it to true.
    set_health_level_calibration(true);
#endif

    _parent->get_param_int_async(
        std::string("SYS_HITL"),
        std::bind(
            &TelemetryImpl::receive_param_hitl, this, std::placeholders::_1, std::placeholders::_2),
        this);
}

void TelemetryImpl::disable() {}

Telemetry::Result TelemetryImpl::set_rate_position_velocity_ned(double rate_hz)
{
    return telemetry_result_from_command_result(
        _parent->set_msg_rate(MAVLINK_MSG_ID_LOCAL_POSITION_NED, rate_hz));
}

Telemetry::Result TelemetryImpl::set_rate_position(double rate_hz)
{
    _position_rate_hz = rate_hz;
    double max_rate_hz = std::max(_position_rate_hz, _ground_speed_ned_rate_hz);

    return telemetry_result_from_command_result(
        _parent->set_msg_rate(MAVLINK_MSG_ID_GLOBAL_POSITION_INT, max_rate_hz));
}

Telemetry::Result TelemetryImpl::set_rate_home_position(double rate_hz)
{
    return telemetry_result_from_command_result(
        _parent->set_msg_rate(MAVLINK_MSG_ID_HOME_POSITION, rate_hz));
}

Telemetry::Result TelemetryImpl::set_rate_in_air(double rate_hz)
{
    return telemetry_result_from_command_result(
        _parent->set_msg_rate(MAVLINK_MSG_ID_EXTENDED_SYS_STATE, rate_hz));
}

Telemetry::Result TelemetryImpl::set_rate_attitude(double rate_hz)
{
    return telemetry_result_from_command_result(
        _parent->set_msg_rate(MAVLINK_MSG_ID_ATTITUDE_QUATERNION, rate_hz));
}

Telemetry::Result TelemetryImpl::set_rate_camera_attitude(double rate_hz)
{
    return telemetry_result_from_command_result(
        _parent->set_msg_rate(MAVLINK_MSG_ID_MOUNT_ORIENTATION, rate_hz));
}

Telemetry::Result TelemetryImpl::set_rate_ground_speed_ned(double rate_hz)
{
    _ground_speed_ned_rate_hz = rate_hz;
    double max_rate_hz = std::max(_position_rate_hz, _ground_speed_ned_rate_hz);

    return telemetry_result_from_command_result(
        _parent->set_msg_rate(MAVLINK_MSG_ID_GLOBAL_POSITION_INT, max_rate_hz));
}

Telemetry::Result TelemetryImpl::set_rate_imu_reading_ned(double rate_hz)
{
    return telemetry_result_from_command_result(
        _parent->set_msg_rate(MAVLINK_MSG_ID_HIGHRES_IMU, rate_hz));
}

Telemetry::Result TelemetryImpl::set_rate_gps_info(double rate_hz)
{
    return telemetry_result_from_command_result(
        _parent->set_msg_rate(MAVLINK_MSG_ID_GPS_RAW_INT, rate_hz));
}

Telemetry::Result TelemetryImpl::set_rate_battery(double rate_hz)
{
    return telemetry_result_from_command_result(
        _parent->set_msg_rate(MAVLINK_MSG_ID_SYS_STATUS, rate_hz));
}

Telemetry::Result TelemetryImpl::set_rate_rc_status(double rate_hz)
{
    return telemetry_result_from_command_result(
        _parent->set_msg_rate(MAVLINK_MSG_ID_RC_CHANNELS, rate_hz));
}

void TelemetryImpl::set_rate_position_velocity_ned_async(double rate_hz,
                                                         Telemetry::result_callback_t callback)
{
    _parent->set_msg_rate_async(
        MAVLINK_MSG_ID_LOCAL_POSITION_NED,
        rate_hz,
        std::bind(&TelemetryImpl::command_result_callback, std::placeholders::_1, callback));
}

void TelemetryImpl::set_rate_position_async(double rate_hz, Telemetry::result_callback_t callback)
{
    _position_rate_hz = rate_hz;
    double max_rate_hz = std::max(_position_rate_hz, _ground_speed_ned_rate_hz);

    _parent->set_msg_rate_async(
        MAVLINK_MSG_ID_GLOBAL_POSITION_INT,
        max_rate_hz,
        std::bind(&TelemetryImpl::command_result_callback, std::placeholders::_1, callback));
}

void TelemetryImpl::set_rate_home_position_async(double rate_hz,
                                                 Telemetry::result_callback_t callback)
{
    _parent->set_msg_rate_async(
        MAVLINK_MSG_ID_HOME_POSITION,
        rate_hz,
        std::bind(&TelemetryImpl::command_result_callback, std::placeholders::_1, callback));
}

void TelemetryImpl::set_rate_in_air_async(double rate_hz, Telemetry::result_callback_t callback)
{
    _parent->set_msg_rate_async(
        MAVLINK_MSG_ID_EXTENDED_SYS_STATE,
        rate_hz,
        std::bind(&TelemetryImpl::command_result_callback, std::placeholders::_1, callback));
}

void TelemetryImpl::set_rate_attitude_async(double rate_hz, Telemetry::result_callback_t callback)
{
    _parent->set_msg_rate_async(
        MAVLINK_MSG_ID_ATTITUDE_QUATERNION,
        rate_hz,
        std::bind(&TelemetryImpl::command_result_callback, std::placeholders::_1, callback));
}

void TelemetryImpl::set_rate_camera_attitude_async(double rate_hz,
                                                   Telemetry::result_callback_t callback)
{
    _parent->set_msg_rate_async(
        MAVLINK_MSG_ID_MOUNT_ORIENTATION,
        rate_hz,
        std::bind(&TelemetryImpl::command_result_callback, std::placeholders::_1, callback));
}

void TelemetryImpl::set_rate_ground_speed_ned_async(double rate_hz,
                                                    Telemetry::result_callback_t callback)
{
    _ground_speed_ned_rate_hz = rate_hz;
    double max_rate_hz = std::max(_position_rate_hz, _ground_speed_ned_rate_hz);

    _parent->set_msg_rate_async(
        MAVLINK_MSG_ID_GLOBAL_POSITION_INT,
        max_rate_hz,
        std::bind(&TelemetryImpl::command_result_callback, std::placeholders::_1, callback));
}

void TelemetryImpl::set_rate_imu_reading_ned_async(double rate_hz,
                                                   Telemetry::result_callback_t callback)
{
    _parent->set_msg_rate_async(
        MAVLINK_MSG_ID_HIGHRES_IMU,
        rate_hz,
        std::bind(&TelemetryImpl::command_result_callback, std::placeholders::_1, callback));
}

void TelemetryImpl::set_rate_gps_info_async(double rate_hz, Telemetry::result_callback_t callback)
{
    _parent->set_msg_rate_async(
        MAVLINK_MSG_ID_GPS_RAW_INT,
        rate_hz,
        std::bind(&TelemetryImpl::command_result_callback, std::placeholders::_1, callback));
}

void TelemetryImpl::set_rate_battery_async(double rate_hz, Telemetry::result_callback_t callback)
{
    _parent->set_msg_rate_async(
        MAVLINK_MSG_ID_SYS_STATUS,
        rate_hz,
        std::bind(&TelemetryImpl::command_result_callback, std::placeholders::_1, callback));
}

void TelemetryImpl::set_rate_rc_status_async(double rate_hz, Telemetry::result_callback_t callback)
{
    _parent->set_msg_rate_async(
        MAVLINK_MSG_ID_RC_CHANNELS,
        rate_hz,
        std::bind(&TelemetryImpl::command_result_callback, std::placeholders::_1, callback));
}

void TelemetryImpl::set_rate_utm_global_position_async(double rate_hz,
                                                       Telemetry::result_callback_t callback)
{
    _parent->set_msg_rate_async(
        MAVLINK_MSG_ID_UTM_GLOBAL_POSITION,
        rate_hz,
        std::bind(&TelemetryImpl::command_result_callback, std::placeholders::_1, callback));
}

Telemetry::Result
TelemetryImpl::telemetry_result_from_command_result(MAVLinkCommands::Result command_result)
{
    switch (command_result) {
        case MAVLinkCommands::Result::SUCCESS:
            return Telemetry::Result::SUCCESS;
        case MAVLinkCommands::Result::NO_SYSTEM:
            return Telemetry::Result::NO_SYSTEM;
        case MAVLinkCommands::Result::CONNECTION_ERROR:
            return Telemetry::Result::CONNECTION_ERROR;
        case MAVLinkCommands::Result::BUSY:
            return Telemetry::Result::BUSY;
        case MAVLinkCommands::Result::COMMAND_DENIED:
            return Telemetry::Result::COMMAND_DENIED;
        case MAVLinkCommands::Result::TIMEOUT:
            return Telemetry::Result::TIMEOUT;
        default:
            return Telemetry::Result::UNKNOWN;
    }
}

void TelemetryImpl::command_result_callback(MAVLinkCommands::Result command_result,
                                            const Telemetry::result_callback_t &callback)
{
    Telemetry::Result action_result = telemetry_result_from_command_result(command_result);

    callback(action_result);
}

void TelemetryImpl::process_position_velocity_ned(const mavlink_message_t &message)
{
    mavlink_local_position_ned_t local_position;
    mavlink_msg_local_position_ned_decode(&message, &local_position);
    set_position_velocity_ned(Telemetry::PositionVelocityNED({local_position.x,
                                                              local_position.y,
                                                              local_position.z,
                                                              local_position.vx,
                                                              local_position.vy,
                                                              local_position.vz}));

    if (_position_velocity_ned_subscription) {
        auto callback = _position_velocity_ned_subscription;
        auto arg = get_position_velocity_ned();
        _parent->call_user_callback([callback, arg]() { callback(arg); });
    }
}

void TelemetryImpl::process_global_position_int(const mavlink_message_t &message)
{
    mavlink_global_position_int_t global_position_int;
    mavlink_msg_global_position_int_decode(&message, &global_position_int);
    set_position(Telemetry::Position({global_position_int.lat * 1e-7,
                                      global_position_int.lon * 1e-7,
                                      global_position_int.alt * 1e-3f,
                                      global_position_int.relative_alt * 1e-3f}));
    set_ground_speed_ned({global_position_int.vx * 1e-2f,
                          global_position_int.vy * 1e-2f,
                          global_position_int.vz * 1e-2f});

    if (_position_subscription) {
        auto callback = _position_subscription;
        auto arg = get_position();
        _parent->call_user_callback([callback, arg]() { callback(arg); });
    }

    if (_ground_speed_ned_subscription) {
        auto callback = _ground_speed_ned_subscription;
        auto arg = get_ground_speed_ned();
        _parent->call_user_callback([callback, arg]() { callback(arg); });
    }
}

void TelemetryImpl::process_home_position(const mavlink_message_t &message)
{
    mavlink_home_position_t home_position;
    mavlink_msg_home_position_decode(&message, &home_position);
    set_home_position(Telemetry::Position({home_position.latitude * 1e-7,
                                           home_position.longitude * 1e-7,
                                           home_position.altitude * 1e-3f,
                                           // the relative altitude of home is 0 by definition.
                                           0.0f}));

    set_health_home_position(true);

    if (_home_position_subscription) {
        auto callback = _home_position_subscription;
        auto arg = get_home_position();
        _parent->call_user_callback([callback, arg]() { callback(arg); });
    }
}

void TelemetryImpl::process_attitude_quaternion(const mavlink_message_t &message)
{
    mavlink_attitude_quaternion_t attitude_quaternion;
    mavlink_msg_attitude_quaternion_decode(&message, &attitude_quaternion);

    Telemetry::Quaternion quaternion{attitude_quaternion.q1,
                                     attitude_quaternion.q2,
                                     attitude_quaternion.q3,
                                     attitude_quaternion.q4};

    set_attitude_quaternion(quaternion);

    if (_attitude_quaternion_subscription) {
        auto callback = _attitude_quaternion_subscription;
        auto arg = get_attitude_quaternion();
        _parent->call_user_callback([callback, arg]() { callback(arg); });
    }

    if (_attitude_euler_angle_subscription) {
        auto callback = _attitude_euler_angle_subscription;
        auto arg = get_attitude_euler_angle();
        _parent->call_user_callback([callback, arg]() { callback(arg); });
    }
}

void TelemetryImpl::process_mount_orientation(const mavlink_message_t &message)
{
    mavlink_mount_orientation_t mount_orientation;
    mavlink_msg_mount_orientation_decode(&message, &mount_orientation);

    Telemetry::EulerAngle euler_angle{
        mount_orientation.roll, mount_orientation.pitch, mount_orientation.yaw_absolute};

    set_camera_attitude_euler_angle(euler_angle);

    if (_camera_attitude_quaternion_subscription) {
        auto callback = _camera_attitude_quaternion_subscription;
        auto arg = get_camera_attitude_quaternion();
        _parent->call_user_callback([callback, arg]() { callback(arg); });
    }

    if (_camera_attitude_euler_angle_subscription) {
        auto callback = _camera_attitude_euler_angle_subscription;
        auto arg = get_camera_attitude_euler_angle();
        _parent->call_user_callback([callback, arg]() { callback(arg); });
    }
}

void TelemetryImpl::process_imu_reading_ned(const mavlink_message_t &message)
{
    mavlink_highres_imu_t highres_imu;
    mavlink_msg_highres_imu_decode(&message, &highres_imu);
    set_imu_reading_ned(Telemetry::IMUReadingNED({highres_imu.xacc,
                                                  highres_imu.yacc,
                                                  highres_imu.zacc,
                                                  highres_imu.xgyro,
                                                  highres_imu.ygyro,
                                                  highres_imu.zgyro,
                                                  highres_imu.xmag,
                                                  highres_imu.ymag,
                                                  highres_imu.zmag,
                                                  highres_imu.temperature}));

    if (_imu_reading_ned_subscription) {
        auto callback = _imu_reading_ned_subscription;
        auto arg = get_imu_reading_ned();
        _parent->call_user_callback([callback, arg]() { callback(arg); });
    }
}

void TelemetryImpl::process_gps_raw_int(const mavlink_message_t &message)
{
    mavlink_gps_raw_int_t gps_raw_int;
    mavlink_msg_gps_raw_int_decode(&message, &gps_raw_int);
    set_gps_info({gps_raw_int.satellites_visible, gps_raw_int.fix_type});

    // TODO: This is just an interim hack, we will have to look at
    //       estimator flags in order to decide if the position
    //       estimate is good enough.
    const bool gps_ok = ((gps_raw_int.fix_type >= 3) && (gps_raw_int.satellites_visible >= 8));

    set_health_global_position(gps_ok);
    // Local is not different from global for now until things like flow are in place.
    set_health_local_position(gps_ok);

    if (_gps_info_subscription) {
        auto callback = _gps_info_subscription;
        auto arg = get_gps_info();
        _parent->call_user_callback([callback, arg]() { callback(arg); });
    }
}

void TelemetryImpl::process_extended_sys_state(const mavlink_message_t &message)
{
    mavlink_extended_sys_state_t extended_sys_state;
    mavlink_msg_extended_sys_state_decode(&message, &extended_sys_state);

    if (extended_sys_state.landed_state == MAV_LANDED_STATE_IN_AIR ||
        extended_sys_state.landed_state == MAV_LANDED_STATE_TAKEOFF ||
        extended_sys_state.landed_state == MAV_LANDED_STATE_LANDING) {
        set_in_air(true);
    } else if (extended_sys_state.landed_state == MAV_LANDED_STATE_ON_GROUND) {
        set_in_air(false);
    }
    // If landed_state is undefined, we use what we have received last.

    if (_in_air_subscription) {
        auto callback = _in_air_subscription;
        auto arg = in_air();
        _parent->call_user_callback([callback, arg]() { callback(arg); });
    }
}

void TelemetryImpl::process_sys_status(const mavlink_message_t &message)
{
    mavlink_sys_status_t sys_status;
    mavlink_msg_sys_status_decode(&message, &sys_status);
    set_battery(Telemetry::Battery(
        {sys_status.voltage_battery * 1e-3f,
         // FIXME: it is strange calling it percent when the range goes from 0 to 1.
         sys_status.battery_remaining * 1e-2f}));

    if (_battery_subscription) {
        auto callback = _battery_subscription;
        auto arg = get_battery();
        _parent->call_user_callback([callback, arg]() { callback(arg); });
    }
}

void TelemetryImpl::process_heartbeat(const mavlink_message_t &message)
{
    if (message.compid != MAV_COMP_ID_AUTOPILOT1) {
        return;
    }

    mavlink_heartbeat_t heartbeat;
    mavlink_msg_heartbeat_decode(&message, &heartbeat);

    set_armed(((heartbeat.base_mode & MAV_MODE_FLAG_SAFETY_ARMED) ? true : false));

    if (_armed_subscription) {
        auto callback = _armed_subscription;
        auto arg = armed();
        _parent->call_user_callback([callback, arg]() { callback(arg); });
    }

    if (heartbeat.base_mode & MAV_MODE_FLAG_CUSTOM_MODE_ENABLED) {
        Telemetry::FlightMode flight_mode = to_flight_mode_from_custom_mode(heartbeat.custom_mode);
        set_flight_mode(flight_mode);

        if (_flight_mode_subscription) {
            auto callback = _flight_mode_subscription;
            auto arg = get_flight_mode();
            _parent->call_user_callback([callback, arg]() { callback(arg); });
        }
    }

    if (_health_subscription) {
        auto callback = _health_subscription;
        auto arg = get_health();
        _parent->call_user_callback([callback, arg]() { callback(arg); });
    }
    if (_health_all_ok_subscription) {
        auto callback = _health_all_ok_subscription;
        auto arg = get_health_all_ok();
        _parent->call_user_callback([callback, arg]() { callback(arg); });
    }
}

void TelemetryImpl::process_statustext(const mavlink_message_t &message)
{
    mavlink_statustext_t statustext;
    mavlink_msg_statustext_decode(&message, &statustext);

    Telemetry::StatusText::StatusType type;

    switch (statustext.severity) {
        case MAV_SEVERITY_WARNING:
            type = Telemetry::StatusText::StatusType::WARNING;
            break;
        case MAV_SEVERITY_CRITICAL:
            type = Telemetry::StatusText::StatusType::CRITICAL;
            break;
        case MAV_SEVERITY_INFO:
            type = Telemetry::StatusText::StatusType::INFO;
            break;
        default:
            LogWarn() << "Unknown StatusText severity";
            type = Telemetry::StatusText::StatusType::INFO;
            break;
    }

    // statustext.text is not null terminated, therefore we copy it first to
    // an array big enough that is zeroed.
    char text_with_null[sizeof(statustext.text) + 1]{};
    memcpy(text_with_null, statustext.text, sizeof(statustext.text));

    const std::string text = text_with_null;

    set_status_text({type, text});

    if (_status_text_subscription) {
        _status_text_subscription(get_status_text());
    }
}

void TelemetryImpl::process_rc_channels(const mavlink_message_t &message)
{
    mavlink_rc_channels_t rc_channels;
    mavlink_msg_rc_channels_decode(&message, &rc_channels);

    bool rc_ok = (rc_channels.chancount > 0);
    set_rc_status(rc_ok, rc_channels.rssi);

    if (_rc_status_subscription) {
        auto callback = _rc_status_subscription;
        auto arg = get_rc_status();
        _parent->call_user_callback([callback, arg]() { callback(arg); });
    }

    _parent->refresh_timeout_handler(_timeout_cookie);
}

void TelemetryImpl::process_utm_global_position(const mavlink_message_t &message)
{
    mavlink_utm_global_position_t utm_global_position;
    mavlink_msg_utm_global_position_decode(&message, &utm_global_position);

    set_utm_epoch(utm_global_position.time);

    if (_utm_global_position_subscription) {
        auto callback = _utm_global_position_subscription;
        auto arg = get_utm_epoch();
        _parent->call_user_callback([callback, arg]() { callback(arg); });
    }

    _parent->refresh_timeout_handler(_timeout_cookie);
}

Telemetry::FlightMode TelemetryImpl::to_flight_mode_from_custom_mode(uint32_t custom_mode)
{
    px4::px4_custom_mode px4_custom_mode;
    px4_custom_mode.data = custom_mode;

    switch (px4_custom_mode.main_mode) {
        case px4::PX4_CUSTOM_MAIN_MODE_OFFBOARD:
            return Telemetry::FlightMode::OFFBOARD;
        case px4::PX4_CUSTOM_MAIN_MODE_AUTO:
            switch (px4_custom_mode.sub_mode) {
                case px4::PX4_CUSTOM_SUB_MODE_AUTO_READY:
                    return Telemetry::FlightMode::READY;
                case px4::PX4_CUSTOM_SUB_MODE_AUTO_TAKEOFF:
                    return Telemetry::FlightMode::TAKEOFF;
                case px4::PX4_CUSTOM_SUB_MODE_AUTO_LOITER:
                    return Telemetry::FlightMode::HOLD;
                case px4::PX4_CUSTOM_SUB_MODE_AUTO_MISSION:
                    return Telemetry::FlightMode::MISSION;
                case px4::PX4_CUSTOM_SUB_MODE_AUTO_RTL:
                    return Telemetry::FlightMode::RETURN_TO_LAUNCH;
                case px4::PX4_CUSTOM_SUB_MODE_AUTO_LAND:
                    return Telemetry::FlightMode::LAND;
                case px4::PX4_CUSTOM_SUB_MODE_AUTO_FOLLOW_TARGET:
                    return Telemetry::FlightMode::FOLLOW_ME;
                default:
                    return Telemetry::FlightMode::UNKNOWN;
            }
        default:
            return Telemetry::FlightMode::UNKNOWN;
    }
}

void TelemetryImpl::receive_param_cal_gyro(MAVLinkParameters::Result result, int value)
{
    if (result != MAVLinkParameters::Result::SUCCESS) {
        LogErr() << "Error: Param for gyro cal failed.";
        return;
    }

    bool ok = (value != 0);
    set_health_gyrometer_calibration(ok);
}

void TelemetryImpl::receive_param_cal_accel(MAVLinkParameters::Result result, int value)
{
    if (result != MAVLinkParameters::Result::SUCCESS) {
        LogErr() << "Error: Param for accel cal failed.";
        return;
    }

    bool ok = (value != 0);
    set_health_accelerometer_calibration(ok);
}

void TelemetryImpl::receive_param_cal_mag(MAVLinkParameters::Result result, int value)
{
    if (result != MAVLinkParameters::Result::SUCCESS) {
        LogErr() << "Error: Param for mag cal failed.";
        return;
    }

    bool ok = (value != 0);
    set_health_magnetometer_calibration(ok);
}

#ifdef LEVEL_CALIBRATION
void TelemetryImpl::receive_param_cal_level(MAVLinkParameters::Result result, float value)
{
    if (result != MAVLinkParameters::Result::SUCCESS) {
        LogErr() << "Error: Param for level cal failed.";
        return;
    }

    bool ok = (value != 0);
    set_health_level_calibration(ok);
}
#endif

void TelemetryImpl::receive_param_hitl(MAVLinkParameters::Result result, int value)
{
    if (result != MAVLinkParameters::Result::SUCCESS) {
        LogErr() << "Error: Param to determine hitl failed.";
        return;
    }

    _hitl_enabled = (value == 1);

    // assume sensor calibration ok in hitl
    if (_hitl_enabled) {
        set_health_accelerometer_calibration(_hitl_enabled);
        set_health_gyrometer_calibration(_hitl_enabled);
        set_health_magnetometer_calibration(_hitl_enabled);
    }
#ifdef LEVEL_CALIBRATION
    set_health_level_calibration(ok);
#endif
}

void TelemetryImpl::receive_rc_channels_timeout()
{
    const bool rc_ok = false;
    set_rc_status(rc_ok, 0.0f);
}

Telemetry::PositionVelocityNED TelemetryImpl::get_position_velocity_ned() const
{
    std::lock_guard<std::mutex> lock(_position_velocity_ned_mutex);
    return _position_velocity_ned;
}

void TelemetryImpl::set_position_velocity_ned(Telemetry::PositionVelocityNED position_velocity_ned)
{
    std::lock_guard<std::mutex> lock(_position_velocity_ned_mutex);
    _position_velocity_ned = position_velocity_ned;
}

Telemetry::Position TelemetryImpl::get_position() const
{
    std::lock_guard<std::mutex> lock(_position_mutex);
    return _position;
}

void TelemetryImpl::set_position(Telemetry::Position position)
{
    std::lock_guard<std::mutex> lock(_position_mutex);
    _position = position;
}

Telemetry::Position TelemetryImpl::get_home_position() const
{
    std::lock_guard<std::mutex> lock(_home_position_mutex);
    return _home_position;
}

void TelemetryImpl::set_home_position(Telemetry::Position home_position)
{
    std::lock_guard<std::mutex> lock(_home_position_mutex);
    _home_position = home_position;
}

bool TelemetryImpl::in_air() const
{
    return _in_air;
}

bool TelemetryImpl::armed() const
{
    return _armed;
}

void TelemetryImpl::set_in_air(bool in_air_new)
{
    _in_air = in_air_new;
}

void TelemetryImpl::set_status_text(Telemetry::StatusText status_text)
{
    std::lock_guard<std::mutex> lock(_status_text_mutex);
    _status_text = status_text;
}

Telemetry::StatusText TelemetryImpl::get_status_text() const
{
    std::lock_guard<std::mutex> lock(_status_text_mutex);
    return _status_text;
}

void TelemetryImpl::set_armed(bool armed_new)
{
    _armed = armed_new;
}

Telemetry::Quaternion TelemetryImpl::get_attitude_quaternion() const
{
    std::lock_guard<std::mutex> lock(_attitude_quaternion_mutex);
    return _attitude_quaternion;
}

Telemetry::EulerAngle TelemetryImpl::get_attitude_euler_angle() const
{
    std::lock_guard<std::mutex> lock(_attitude_quaternion_mutex);
    Telemetry::EulerAngle euler = to_euler_angle_from_quaternion(_attitude_quaternion);

    return euler;
}

void TelemetryImpl::set_attitude_quaternion(Telemetry::Quaternion quaternion)
{
    std::lock_guard<std::mutex> lock(_attitude_quaternion_mutex);
    _attitude_quaternion = quaternion;
}

Telemetry::Quaternion TelemetryImpl::get_camera_attitude_quaternion() const
{
    std::lock_guard<std::mutex> lock(_camera_attitude_euler_angle_mutex);
    Telemetry::Quaternion quaternion = to_quaternion_from_euler_angle(_camera_attitude_euler_angle);

    return quaternion;
}

Telemetry::EulerAngle TelemetryImpl::get_camera_attitude_euler_angle() const
{
    std::lock_guard<std::mutex> lock(_camera_attitude_euler_angle_mutex);

    return _camera_attitude_euler_angle;
}

void TelemetryImpl::set_camera_attitude_euler_angle(Telemetry::EulerAngle euler_angle)
{
    std::lock_guard<std::mutex> lock(_camera_attitude_euler_angle_mutex);
    _camera_attitude_euler_angle = euler_angle;
}

Telemetry::GroundSpeedNED TelemetryImpl::get_ground_speed_ned() const
{
    std::lock_guard<std::mutex> lock(_ground_speed_ned_mutex);
    return _ground_speed_ned;
}

void TelemetryImpl::set_ground_speed_ned(Telemetry::GroundSpeedNED ground_speed_ned)
{
    std::lock_guard<std::mutex> lock(_ground_speed_ned_mutex);
    _ground_speed_ned = ground_speed_ned;
}

Telemetry::IMUReadingNED TelemetryImpl::get_imu_reading_ned() const
{
    std::lock_guard<std::mutex> lock(_imu_reading_ned_mutex);
    return _imu_reading_ned;
}

void TelemetryImpl::set_imu_reading_ned(Telemetry::IMUReadingNED imu_reading_ned)
{
    std::lock_guard<std::mutex> lock(_imu_reading_ned_mutex);
    _imu_reading_ned = imu_reading_ned;
}

Telemetry::GPSInfo TelemetryImpl::get_gps_info() const
{
    std::lock_guard<std::mutex> lock(_gps_info_mutex);
    return _gps_info;
}

void TelemetryImpl::set_gps_info(Telemetry::GPSInfo gps_info)
{
    std::lock_guard<std::mutex> lock(_gps_info_mutex);
    _gps_info = gps_info;
}

Telemetry::Battery TelemetryImpl::get_battery() const
{
    std::lock_guard<std::mutex> lock(_battery_mutex);
    return _battery;
}

void TelemetryImpl::set_battery(Telemetry::Battery battery)
{
    std::lock_guard<std::mutex> lock(_battery_mutex);
    _battery = battery;
}

Telemetry::FlightMode TelemetryImpl::get_flight_mode() const
{
    std::lock_guard<std::mutex> lock(_flight_mode_mutex);
    return _flight_mode;
}

void TelemetryImpl::set_flight_mode(Telemetry::FlightMode flight_mode)
{
    std::lock_guard<std::mutex> lock(_flight_mode_mutex);
    _flight_mode = flight_mode;
}

Telemetry::Health TelemetryImpl::get_health() const
{
    std::lock_guard<std::mutex> lock(_health_mutex);
    return _health;
}

bool TelemetryImpl::get_health_all_ok() const
{
    std::lock_guard<std::mutex> lock(_health_mutex);
    if (_health.gyrometer_calibration_ok && _health.accelerometer_calibration_ok &&
        _health.magnetometer_calibration_ok && _health.level_calibration_ok &&
        _health.local_position_ok && _health.global_position_ok && _health.home_position_ok) {
        return true;
    } else {
        return false;
    }
}

Telemetry::RCStatus TelemetryImpl::get_rc_status() const
{
    std::lock_guard<std::mutex> lock(_rc_status_mutex);
    return _rc_status;
}

uint64_t TelemetryImpl::get_utm_epoch() const
{
    std::lock_guard<std::mutex> lock(_utm_epoch_mutex);
    return _utm_epoch;
}

void TelemetryImpl::set_health_local_position(bool ok)
{
    std::lock_guard<std::mutex> lock(_health_mutex);
    _health.local_position_ok = ok;
}

void TelemetryImpl::set_health_global_position(bool ok)
{
    std::lock_guard<std::mutex> lock(_health_mutex);
    _health.global_position_ok = ok;
}

void TelemetryImpl::set_health_home_position(bool ok)
{
    std::lock_guard<std::mutex> lock(_health_mutex);
    _health.home_position_ok = ok;
}

void TelemetryImpl::set_health_gyrometer_calibration(bool ok)
{
    std::lock_guard<std::mutex> lock(_health_mutex);
    _health.gyrometer_calibration_ok = (ok || _hitl_enabled);
}

void TelemetryImpl::set_health_accelerometer_calibration(bool ok)
{
    std::lock_guard<std::mutex> lock(_health_mutex);
    _health.accelerometer_calibration_ok = (ok || _hitl_enabled);
}

void TelemetryImpl::set_health_magnetometer_calibration(bool ok)
{
    std::lock_guard<std::mutex> lock(_health_mutex);
    _health.magnetometer_calibration_ok = (ok || _hitl_enabled);
}

void TelemetryImpl::set_health_level_calibration(bool ok)
{
    std::lock_guard<std::mutex> lock(_health_mutex);
    _health.level_calibration_ok = (ok || _hitl_enabled);
}

void TelemetryImpl::set_rc_status(bool available, float signal_strength_percent)
{
    std::lock_guard<std::mutex> lock(_rc_status_mutex);

    if (available) {
        _rc_status.available_once = true;
        _rc_status.signal_strength_percent = signal_strength_percent;
    } else {
        _rc_status.signal_strength_percent = 0.0f;
    }

    _rc_status.available = available;
}

void TelemetryImpl::set_utm_epoch(uint64_t time_us)
{
    std::lock_guard<std::mutex> lock(_utm_epoch_mutex);
    _utm_epoch = time_us;
}

void TelemetryImpl::position_velocity_ned_async(
    Telemetry::position_velocity_ned_callback_t &callback)
{
    _position_velocity_ned_subscription = callback;
}

void TelemetryImpl::position_async(Telemetry::position_callback_t &callback)
{
    _position_subscription = callback;
}

void TelemetryImpl::home_position_async(Telemetry::position_callback_t &callback)
{
    _home_position_subscription = callback;
}

void TelemetryImpl::in_air_async(Telemetry::in_air_callback_t &callback)
{
    _in_air_subscription = callback;
}

void TelemetryImpl::status_text_async(Telemetry::status_text_callback_t &callback)
{
    _status_text_subscription = callback;
}

void TelemetryImpl::armed_async(Telemetry::armed_callback_t &callback)
{
    _armed_subscription = callback;
}

void TelemetryImpl::attitude_quaternion_async(Telemetry::attitude_quaternion_callback_t &callback)
{
    _attitude_quaternion_subscription = callback;
}

void TelemetryImpl::attitude_euler_angle_async(Telemetry::attitude_euler_angle_callback_t &callback)
{
    _attitude_euler_angle_subscription = callback;
}

void TelemetryImpl::camera_attitude_quaternion_async(
    Telemetry::attitude_quaternion_callback_t &callback)
{
    _camera_attitude_quaternion_subscription = callback;
}

void TelemetryImpl::camera_attitude_euler_angle_async(
    Telemetry::attitude_euler_angle_callback_t &callback)
{
    _camera_attitude_euler_angle_subscription = callback;
}

void TelemetryImpl::ground_speed_ned_async(Telemetry::ground_speed_ned_callback_t &callback)
{
    _ground_speed_ned_subscription = callback;
}

void TelemetryImpl::imu_reading_ned_async(Telemetry::imu_reading_ned_callback_t &callback)
{
    _imu_reading_ned_subscription = callback;
}

void TelemetryImpl::gps_info_async(Telemetry::gps_info_callback_t &callback)
{
    _gps_info_subscription = callback;
}

void TelemetryImpl::battery_async(Telemetry::battery_callback_t &callback)
{
    _battery_subscription = callback;
}

void TelemetryImpl::flight_mode_async(Telemetry::flight_mode_callback_t &callback)
{
    _flight_mode_subscription = callback;
}

void TelemetryImpl::health_async(Telemetry::health_callback_t &callback)
{
    _health_subscription = callback;
}

void TelemetryImpl::health_all_ok_async(Telemetry::health_all_ok_callback_t &callback)
{
    _health_all_ok_subscription = callback;
}

void TelemetryImpl::rc_status_async(Telemetry::rc_status_callback_t &callback)
{
    _rc_status_subscription = callback;
}

void TelemetryImpl::utm_global_position_async(Telemetry::utm_global_position_callback_t &callback)
{
    _utm_global_position_subscription = callback;
}

void TelemetryImpl::process_parameter_update(const std::string &name)
{
    if (name.compare("CAL_GYRO0_ID") == 0) {
        _parent->get_param_int_async(std::string("CAL_GYRO0_ID"),
                                     std::bind(&TelemetryImpl::receive_param_cal_gyro,
                                               this,
                                               std::placeholders::_1,
                                               std::placeholders::_2),
                                     this);

    } else if (name.compare("CAL_ACC0_ID") == 0) {
        _parent->get_param_int_async(std::string("CAL_ACC0_ID"),
                                     std::bind(&TelemetryImpl::receive_param_cal_accel,
                                               this,
                                               std::placeholders::_1,
                                               std::placeholders::_2),
                                     this);

    } else if (name.compare("CAL_MAG0_ID") == 0) {
        _parent->get_param_int_async(std::string("CAL_MAG0_ID"),
                                     std::bind(&TelemetryImpl::receive_param_cal_mag,
                                               this,
                                               std::placeholders::_1,
                                               std::placeholders::_2),
                                     this);

#ifdef LEVEL_CALIBRATION
    } else if (name.compare("SENS_BOARD_X_OFF") == 0) {
        _parent->get_param_float_async(std::string("SENS_BOARD_X_OFF"),
                                       std::bind(&TelemetryImpl::receive_param_cal_level,
                                                 this,
                                                 std::placeholders::_1,
                                                 std::placeholders::_2),
                                       this);
#endif
    } else if (name.compare("SYS_HITL") == 0) {
        _parent->get_param_int_async(std::string("SYS_HITL"),
                                     std::bind(&TelemetryImpl::receive_param_hitl,
                                               this,
                                               std::placeholders::_1,
                                               std::placeholders::_2),
                                     this);
    }
}

} // namespace mavsdk<|MERGE_RESOLUTION|>--- conflicted
+++ resolved
@@ -69,13 +69,13 @@
         MAVLINK_MSG_ID_RC_CHANNELS, std::bind(&TelemetryImpl::process_rc_channels, this, _1), this);
 
     _parent->register_mavlink_message_handler(
-<<<<<<< HEAD
         MAVLINK_MSG_ID_UTM_GLOBAL_POSITION,
         std::bind(&TelemetryImpl::process_utm_global_position, this, _1),
-=======
+        this);
+
+    _parent->register_mavlink_message_handler(
         MAVLINK_MSG_ID_HIGHRES_IMU,
         std::bind(&TelemetryImpl::process_imu_reading_ned, this, _1),
->>>>>>> 1be6ec54
         this);
 
     _parent->register_param_changed_handler(
