cmake_minimum_required(VERSION 3.13)

project(external-mavlink)
include(ExternalProject)

list(APPEND CMAKE_ARGS
    "-DCMAKE_INSTALL_PREFIX:PATH=${CMAKE_INSTALL_PREFIX}"
    "-DCMAKE_TOOLCHAIN_FILE:PATH=${CMAKE_TOOLCHAIN_FILE}"
    "-DMAVLINK_DIALECT=${MAVLINK_DIALECT}"
    )

<<<<<<< HEAD
=======
set(MAVLINK_GIT_HASH 5e3a42b8f3f53038f2779f9f69bd64767b913bb8)

>>>>>>> 1bb1e1b5
if(IOS)
    ExternalProject_add(
        mavlink
        GIT_REPOSITORY https://github.com/s-lisovenko/mavlink.git
        PREFIX mavlink
        PATCH_COMMAND git checkout .
        COMMAND git apply ${PROJECT_SOURCE_DIR}/mavlink.patch
        COMMAND git apply ${PROJECT_SOURCE_DIR}/mavlink_ios.patch
        CMAKE_ARGS "${CMAKE_ARGS}"
        INSTALL_COMMAND ${CMAKE_COMMAND} --build <BINARY_DIR> --target install
                COMMAND ${CMAKE_COMMAND} -E make_directory ${CMAKE_INSTALL_PREFIX}/include/mavlink/message_definitions/v1.0
                COMMAND ${CMAKE_COMMAND} -E copy <SOURCE_DIR>/message_definitions/v1.0/minimal.xml ${CMAKE_INSTALL_PREFIX}/include/mavlink/message_definitions/v1.0/
                COMMAND ${CMAKE_COMMAND} -E copy <SOURCE_DIR>/message_definitions/v1.0/standard.xml ${CMAKE_INSTALL_PREFIX}/include/mavlink/message_definitions/v1.0/
                COMMAND ${CMAKE_COMMAND} -E copy <SOURCE_DIR>/message_definitions/v1.0/common.xml ${CMAKE_INSTALL_PREFIX}/include/mavlink/message_definitions/v1.0/
                COMMAND ${CMAKE_COMMAND} -E copy <SOURCE_DIR>/message_definitions/v1.0/ardupilotmega.xml ${CMAKE_INSTALL_PREFIX}/include/mavlink/message_definitions/v1.0/
    )
else()
    ExternalProject_add(
        mavlink
        GIT_REPOSITORY https://github.com/s-lisovenko/mavlink.git
        PREFIX mavlink
        PATCH_COMMAND git checkout . && git apply ${PROJECT_SOURCE_DIR}/mavlink.patch
        CMAKE_ARGS "${CMAKE_ARGS}"
        INSTALL_COMMAND ${CMAKE_COMMAND} --build <BINARY_DIR> --target install
                COMMAND ${CMAKE_COMMAND} -E make_directory ${CMAKE_INSTALL_PREFIX}/include/mavlink/message_definitions/v1.0
                COMMAND ${CMAKE_COMMAND} -E copy <SOURCE_DIR>/message_definitions/v1.0/minimal.xml ${CMAKE_INSTALL_PREFIX}/include/mavlink/message_definitions/v1.0/
                COMMAND ${CMAKE_COMMAND} -E copy <SOURCE_DIR>/message_definitions/v1.0/standard.xml ${CMAKE_INSTALL_PREFIX}/include/mavlink/message_definitions/v1.0/
                COMMAND ${CMAKE_COMMAND} -E copy <SOURCE_DIR>/message_definitions/v1.0/common.xml ${CMAKE_INSTALL_PREFIX}/include/mavlink/message_definitions/v1.0/
                COMMAND ${CMAKE_COMMAND} -E copy <SOURCE_DIR>/message_definitions/v1.0/ardupilotmega.xml ${CMAKE_INSTALL_PREFIX}/include/mavlink/message_definitions/v1.0/
    )
endif()<|MERGE_RESOLUTION|>--- conflicted
+++ resolved
@@ -9,11 +9,6 @@
     "-DMAVLINK_DIALECT=${MAVLINK_DIALECT}"
     )
 
-<<<<<<< HEAD
-=======
-set(MAVLINK_GIT_HASH 5e3a42b8f3f53038f2779f9f69bd64767b913bb8)
-
->>>>>>> 1bb1e1b5
 if(IOS)
     ExternalProject_add(
         mavlink
