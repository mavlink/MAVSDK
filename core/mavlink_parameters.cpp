#include "mavlink_parameters.h"
#include "device_impl.h"

namespace dronecore {

MavlinkParameters::MavlinkParameters(DeviceImpl *parent) :
    _parent(parent)
{
    _parent->register_mavlink_message_handler(
        MAVLINK_MSG_ID_PARAM_VALUE,
        std::bind(&MavlinkParameters::process_param_value, this, std::placeholders::_1), this);

    _parent->register_mavlink_message_handler(
        MAVLINK_MSG_ID_PARAM_EXT_VALUE,
        std::bind(&MavlinkParameters::process_param_ext_value, this, std::placeholders::_1), this);

    _parent->register_mavlink_message_handler(
        MAVLINK_MSG_ID_PARAM_EXT_ACK,
        std::bind(&MavlinkParameters::process_param_ext_ack, this, std::placeholders::_1), this);
}

MavlinkParameters::~MavlinkParameters()
{
    _parent->unregister_all_mavlink_message_handlers(this);
}

void MavlinkParameters::set_param_async(const std::string &name,
                                        const ParamValue &value,
                                        set_param_callback_t callback,
                                        bool extended)
{
    // if (value.is_float()) {
    //     LogDebug() << "setting param " << name << " to " << value.get_float();
    // } else {
    //     LogDebug() << "setting param " << name << " to " << value.get_int();
    // }

    if (name.size() > PARAM_ID_LEN) {
        LogErr() << "Error: param name too long";
        if (callback) {
            callback(false);
        }
        return;
    }

    SetParamWork new_work;
    new_work.callback = callback;
    new_work.param_name = name;
    new_work.param_value = value;
    new_work.extended = extended;

    _set_param_queue.push_back(new_work);

}


void MavlinkParameters::get_param_async(const std::string &name,
                                        get_param_callback_t callback,
                                        bool extended)
{
    // LogDebug() << "getting param " << name << ", extended: " << (extended ? "yes" : "no");

    if (name.size() > PARAM_ID_LEN) {
        LogErr() << "Error: param name too long";
        if (callback) {
            ParamValue empty_param;
            callback(false, empty_param);
        }
        return;
    }

    GetParamWork new_work;
    new_work.callback = callback;
    new_work.param_name = name;
    new_work.extended = extended;

    _get_param_queue.push_back(new_work);
}

//void MavlinkParameters::save_async()
//{
//    _parent->send_command(MAV_CMD_PREFLIGHT_STORAGE,
//                          MavlinkCommands::Params {1.0f, 1.0f, 0.0f, NAN, NAN, NAN, NAN});
//}

void MavlinkParameters::do_work()
{
    std::lock_guard<std::mutex> lock(_state_mutex);

    if (_state != State::NONE) {
        // If we're still busy, let's wait
        return;
    }

    if (_set_param_queue.size() > 0) {
        // There params to set which we always do first
        SetParamWork &work = _set_param_queue.front();

        // We need to wait for this param to get sent back as confirmation.
        _state = State::SET_PARAM_BUSY;

        char param_id[PARAM_ID_LEN] = {};
        STRNCPY(param_id, work.param_name.c_str(), sizeof(param_id));

        mavlink_message_t message = {};
        if (work.extended) {

            char param_value_buf[128] = {};
            const float temp_to_copy = work.param_value.get_float_casted_value();
            memcpy(&param_value_buf[0], &temp_to_copy, sizeof(float));

            // FIXME: extended currently always go to the camera component
            mavlink_msg_param_ext_set_pack(_parent->get_own_system_id(),
                                           _parent->get_own_component_id(),
                                           &message,
                                           _parent->get_target_system_id(),
                                           MAV_COMP_ID_CAMERA,
                                           param_id,
                                           param_value_buf,
                                           work.param_value.get_mav_param_type());
        } else {
            mavlink_msg_param_set_pack(_parent->get_own_system_id(),
                                       _parent->get_own_component_id(),
                                       &message,
                                       _parent->get_target_system_id(),
                                       _parent->get_target_component_id(),
                                       param_id,
                                       work.param_value.get_float_casted_value(),
                                       work.param_value.get_mav_param_type());
        }

        if (!_parent->send_message(message)) {
            LogErr() << "Error: Send message failed";
            if (work.callback) {
                work.callback(false);
            }
            _state = State::NONE;
            return;
        }

<<<<<<< HEAD
        _last_request_time = steady_time();
=======
        _last_request_time = _parent->get_time().steady_time();
>>>>>>> c64edaa7

        // We want to get notified if a timeout happens
        _parent->register_timeout_handler(std::bind(&MavlinkParameters::receive_timeout, this),
                                          0.5,
                                          &_timeout_cookie);

    } else if (_get_param_queue.size() > 0) {

        GetParamWork work = _get_param_queue.front();

        // The busy flag gets reset when the param comes in
        // or after a timeout.
        _state = State::GET_PARAM_BUSY;

        char param_id[PARAM_ID_LEN] = {};
        STRNCPY(param_id, work.param_name.c_str(), sizeof(param_id));

        // LogDebug() << "now getting: " << work.param_name;

        mavlink_message_t message = {};
        if (work.extended) {
            mavlink_msg_param_ext_request_read_pack(_parent->get_own_system_id(),
                                                    _parent->get_own_component_id(),
                                                    &message,
                                                    _parent->get_target_system_id(),
                                                    MAV_COMP_ID_CAMERA,
                                                    param_id,
                                                    -1);

        } else {
            //LogDebug() << "request read: "
            //    << (int)_parent->get_own_system_id() << ":"
            //    << (int)_parent->get_own_component_id() <<
            //    " to "
            //    << (int)_parent->get_target_system_id() << ":"
            //    << (int)_parent->get_target_component_id();

            mavlink_msg_param_request_read_pack(_parent->get_own_system_id(),
                                                _parent->get_own_component_id(),
                                                &message,
                                                _parent->get_target_system_id(),
                                                _parent->get_target_component_id(),
                                                param_id,
                                                -1);
        }

        if (!_parent->send_message(message)) {
            LogErr() << "Error: Send message failed";
            if (work.callback) {
                ParamValue empty_param;
                work.callback(false, empty_param);
            }
            _state = State::NONE;
            return;
        }

<<<<<<< HEAD
        _last_request_time = steady_time();
=======
        _last_request_time = _parent->get_time().steady_time();
>>>>>>> c64edaa7

        // We want to get notified if a timeout happens
        _parent->register_timeout_handler(std::bind(&MavlinkParameters::receive_timeout, this),
                                          0.5,
                                          &_timeout_cookie);
    }
}

void MavlinkParameters::process_param_value(const mavlink_message_t &message)
{
    // LogDebug() << "getting param value";

    mavlink_param_value_t param_value;
    mavlink_msg_param_value_decode(&message, &param_value);

    std::lock_guard<std::mutex> lock(_state_mutex);

    if (_state == State::NONE) {
        return;
    }

    if (_state == State::GET_PARAM_BUSY) {

        // This means we should have a queue entry to use
        if (_get_param_queue.size() > 0) {
            GetParamWork &work = _get_param_queue.front();

            if (strncmp(work.param_name.c_str(), param_value.param_id, PARAM_ID_LEN) == 0) {

                if (work.callback) {
                    ParamValue value;
                    value.set_from_mavlink_param_value(param_value);
                    work.callback(true, value);
                }
                _state = State::NONE;
                _parent->unregister_timeout_handler(_timeout_cookie);
<<<<<<< HEAD
                LogDebug() << "time taken: " << elapsed_since_s(_last_request_time);
=======
                LogDebug() << "time taken: " << _parent->get_time().elapsed_since_s(_last_request_time);
>>>>>>> c64edaa7
                _get_param_queue.pop_front();
            }
        }
    }

    else if (_state == State::SET_PARAM_BUSY) {

        // This means we should have a queue entry to use
        if (_set_param_queue.size() > 0) {
            SetParamWork &work = _set_param_queue.front();

            // Now it still needs to match the param name
            if (strncmp(work.param_name.c_str(), param_value.param_id, PARAM_ID_LEN) == 0) {

                // We are done, inform caller and go back to idle
                if (work.callback) {
                    work.callback(true);
                }

                _state = State::NONE;
                _parent->unregister_timeout_handler(_timeout_cookie);
                // LogDebug() << "time taken: " << _parent->get_time().elapsed_since_s(_last_request_time);
                _set_param_queue.pop_front();
            }
        }
    }
}

void MavlinkParameters::process_param_ext_value(const mavlink_message_t &message)
{
    // LogDebug() << "getting param ext value";
    mavlink_param_ext_value_t param_ext_value;
    mavlink_msg_param_ext_value_decode(&message, &param_ext_value);

    std::lock_guard<std::mutex> lock(_state_mutex);

    if (_state == State::NONE) {
        return;
    }

    if (_state == State::GET_PARAM_BUSY) {

        // This means we should have a queue entry to use
        if (_get_param_queue.size() > 0) {
            GetParamWork &work = _get_param_queue.front();

            if (strncmp(work.param_name.c_str(), param_ext_value.param_id, PARAM_ID_LEN) == 0) {

                if (work.callback) {
                    ParamValue value;
                    value.set_from_mavlink_param_ext_value(param_ext_value);
                    work.callback(true, value);
                }
                _state = State::NONE;
                _parent->unregister_timeout_handler(_timeout_cookie);
                // LogDebug() << "time taken: " << _parent->get_time().elapsed_since_s(_last_request_time);
                _get_param_queue.pop_front();
            }
        }
    }

#if 0
    else if (_state == State::SET_PARAM_BUSY) {

        // This means we should have a queue entry to use
        if (_set_param_queue.size() > 0) {
            SetParamWork &work = _set_param_queue.front();

            // Now it still needs to match the param name
            if (strncmp(work.param_name.c_str(), param_ext_value.param_id, PARAM_ID_LEN) == 0) {

                // We are done, inform caller and go back to idle
                if (work.callback) {
                    work.callback(true);
                }

                _state = State::NONE;
                _parent->unregister_timeout_handler(_timeout_cookie);
                // LogDebug() << "time taken: " << _parent->get_time().elapsed_since_s(_last_request_time);
                _set_param_queue.pop_front();
            }
        }
    }
#endif
}

void MavlinkParameters::process_param_ext_ack(const mavlink_message_t &message)
{
    // LogDebug() << "getting param ext ack";

    mavlink_param_ext_ack_t param_ext_ack;
    mavlink_msg_param_ext_ack_decode(&message, &param_ext_ack);

    std::lock_guard<std::mutex> lock(_state_mutex);

    if (_state != State::SET_PARAM_BUSY) {
        return;
    }

    // This means we should have a queue entry to use
    if (_set_param_queue.size() > 0) {
        SetParamWork &work = _set_param_queue.front();

        // Now it still needs to match the param name
        if (strncmp(work.param_name.c_str(), param_ext_ack.param_id, PARAM_ID_LEN) == 0) {

            if (param_ext_ack.param_result == PARAM_ACK_ACCEPTED) {
                // We are done, inform caller and go back to idle
                if (work.callback) {
                    work.callback(true);
                }

                _state = State::NONE;
                _parent->unregister_timeout_handler(_timeout_cookie);
                // LogDebug() << "time taken: " << _parent->get_time().elapsed_since_s(_last_request_time);
                _set_param_queue.pop_front();

            } else if (param_ext_ack.param_result == PARAM_ACK_IN_PROGRESS) {

                // Reset timeout and wait again.
                _parent->refresh_timeout_handler(_timeout_cookie);

            } else {

                LogErr() << "Somehow we did not get an ack, we got: " << int(param_ext_ack.param_result);

                // We are done but unsuccessful
                // TODO: we need better error feedback
                if (work.callback) {
                    work.callback(false);
                }

                _state = State::NONE;
                _parent->unregister_timeout_handler(_timeout_cookie);
                // LogDebug() << "time taken: " << _parent->get_time().elapsed_since_s(_last_request_time);
                _set_param_queue.pop_front();
            }

        }
    }
}

void MavlinkParameters::receive_timeout()
{
    std::lock_guard<std::mutex> lock(_state_mutex);

    if (_state == State::NONE) {
        // Strange, a timeout even though we're not doing anything
        return;
    }

    if (_state == State::GET_PARAM_BUSY) {

        // This means work has been going on that we should try again
        if (_get_param_queue.size() > 0) {
            GetParamWork &work = _get_param_queue.front();

            if (work.callback) {
                ParamValue empty_value;
                // Notify about timeout
                LogErr() << "Error: get param busy timeout: " << work.param_name;
<<<<<<< HEAD
                LogErr() << "Got it after: " << elapsed_since_s(_last_request_time);
=======
                LogErr() << "Got it after: " << _parent->get_time().elapsed_since_s(_last_request_time);
>>>>>>> c64edaa7
                work.callback(false, empty_value);
            }
            _state = State::NONE;
            _get_param_queue.pop_front();
        }
    }

    else if (_state == State::SET_PARAM_BUSY) {

        // This means work has been going on that we should try again
        if (_set_param_queue.size() > 0) {
            SetParamWork &work = _set_param_queue.front();

            if (work.callback) {
                // Notify about timeout
                LogErr() << "Error: set param busy timeout: " << work.param_name;
<<<<<<< HEAD
                LogErr() << "Got it after: " << elapsed_since_s(_last_request_time);
=======
                LogErr() << "Got it after: " << _parent->get_time().elapsed_since_s(_last_request_time);
>>>>>>> c64edaa7
                work.callback(false);
            }
            _state = State::NONE;
            _set_param_queue.pop_front();
        }
    }
}

} // namespace dronecore<|MERGE_RESOLUTION|>--- conflicted
+++ resolved
@@ -138,11 +138,7 @@
             return;
         }
 
-<<<<<<< HEAD
-        _last_request_time = steady_time();
-=======
-        _last_request_time = _parent->get_time().steady_time();
->>>>>>> c64edaa7
+        // _last_request_time = _parent->get_time().steady_time();
 
         // We want to get notified if a timeout happens
         _parent->register_timeout_handler(std::bind(&MavlinkParameters::receive_timeout, this),
@@ -199,11 +195,7 @@
             return;
         }
 
-<<<<<<< HEAD
-        _last_request_time = steady_time();
-=======
-        _last_request_time = _parent->get_time().steady_time();
->>>>>>> c64edaa7
+        // _last_request_time = _parent->get_time().steady_time();
 
         // We want to get notified if a timeout happens
         _parent->register_timeout_handler(std::bind(&MavlinkParameters::receive_timeout, this),
@@ -240,11 +232,7 @@
                 }
                 _state = State::NONE;
                 _parent->unregister_timeout_handler(_timeout_cookie);
-<<<<<<< HEAD
-                LogDebug() << "time taken: " << elapsed_since_s(_last_request_time);
-=======
-                LogDebug() << "time taken: " << _parent->get_time().elapsed_since_s(_last_request_time);
->>>>>>> c64edaa7
+                // LogDebug() << "time taken: " << _parent->get_time().elapsed_since_s(_last_request_time);
                 _get_param_queue.pop_front();
             }
         }
@@ -406,11 +394,7 @@
                 ParamValue empty_value;
                 // Notify about timeout
                 LogErr() << "Error: get param busy timeout: " << work.param_name;
-<<<<<<< HEAD
-                LogErr() << "Got it after: " << elapsed_since_s(_last_request_time);
-=======
-                LogErr() << "Got it after: " << _parent->get_time().elapsed_since_s(_last_request_time);
->>>>>>> c64edaa7
+                // LogErr() << "Got it after: " << _parent->get_time().elapsed_since_s(_last_request_time);
                 work.callback(false, empty_value);
             }
             _state = State::NONE;
@@ -427,11 +411,7 @@
             if (work.callback) {
                 // Notify about timeout
                 LogErr() << "Error: set param busy timeout: " << work.param_name;
-<<<<<<< HEAD
-                LogErr() << "Got it after: " << elapsed_since_s(_last_request_time);
-=======
-                LogErr() << "Got it after: " << _parent->get_time().elapsed_since_s(_last_request_time);
->>>>>>> c64edaa7
+                // LogErr() << "Got it after: " << _parent->get_time().elapsed_since_s(_last_request_time);
                 work.callback(false);
             }
             _state = State::NONE;
