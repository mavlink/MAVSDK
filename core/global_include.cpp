#include "global_include.h"

#include <cfloat>
#include <cstdint>
#include <limits>

namespace dronecore {

using std::chrono::steady_clock;

Time::Time() {}
Time::~Time() {}

dl_time_t Time::steady_time()
{
    return steady_clock::now();
}

double Time::elapsed_s()
{
    auto now = steady_time().time_since_epoch();

    return (now.count()) * steady_clock::period::num /
           static_cast<double>(steady_clock::period::den);
}

double Time::elapsed_since_s(const dl_time_t &since)
{
    auto now = steady_time();

    return ((now - since).count()) * steady_clock::period::num /
           static_cast<double>(steady_clock::period::den);
}

<<<<<<< HEAD
double elapsed_since_ms(const dl_time_t &since)
{
    return elapsed_since_s(since) * 1000;
}

dl_time_t steady_time_in_future(double duration_s)
=======
dl_time_t Time::steady_time_in_future(double duration_s)
>>>>>>> 670b15f9
{
    auto now = steady_time();
    return now + std::chrono::milliseconds(int64_t(duration_s * 1e3));
}

void Time::shift_steady_time_by(dl_time_t &time, double offset_s)
{
    time += std::chrono::milliseconds(int64_t(offset_s * 1e3));
}

void Time::sleep_for(std::chrono::hours h)
{
    std::this_thread::sleep_for(h);
}

void Time::sleep_for(std::chrono::minutes m)
{
    std::this_thread::sleep_for(m);
}

void Time::sleep_for(std::chrono::seconds s)
{
    std::this_thread::sleep_for(s);
}

void Time::sleep_for(std::chrono::milliseconds ms)
{
    std::this_thread::sleep_for(ms);
}

void Time::sleep_for(std::chrono::microseconds us)
{
    std::this_thread::sleep_for(us);
}

void Time::sleep_for(std::chrono::nanoseconds ns)
{
    std::this_thread::sleep_for(ns);
}


FakeTime::FakeTime() :
    Time()
{
    // Start with current time so we don't start from 0.
    _current = steady_clock::now();
}

FakeTime::~FakeTime() {}

dl_time_t FakeTime::steady_time()
{
    return _current;
}

void FakeTime::sleep_for(std::chrono::hours h)
{
    _current += h;
    add_overhead();
}

void FakeTime::sleep_for(std::chrono::minutes m)
{
    _current += m;
    add_overhead();
}

void FakeTime::sleep_for(std::chrono::seconds s)
{
    _current += s;
    add_overhead();
}

void FakeTime::sleep_for(std::chrono::milliseconds ms)
{
    _current += ms;
    add_overhead();
}

void FakeTime::sleep_for(std::chrono::microseconds us)
{
    _current += us;
    add_overhead();
}

void FakeTime::sleep_for(std::chrono::nanoseconds ns)
{
    _current += ns;
    add_overhead();
}

void FakeTime::add_overhead()
{
    _current += std::chrono::microseconds(50);
}


double to_rad_from_deg(double deg)
{
    return deg / 180.0 * M_PI;
}

double to_deg_from_rad(double rad)
{
    return rad / M_PI * 180.0;
}

float to_rad_from_deg(float deg)
{
    return deg / 180.0f * M_PI_F;
}

float to_deg_from_rad(float rad)
{
    return rad / M_PI_F * 180.0f;
}

bool are_equal(float one, float two)
{
    return (fabsf(one - two) < std::numeric_limits<float>::epsilon());
}

bool are_equal(double one, double two)
{
    return (fabs(one - two) < std::numeric_limits<double>::epsilon());
}

} // namespace dronecore
<|MERGE_RESOLUTION|>--- conflicted
+++ resolved
@@ -32,16 +32,12 @@
            static_cast<double>(steady_clock::period::den);
 }
 
-<<<<<<< HEAD
-double elapsed_since_ms(const dl_time_t &since)
+double Time::elapsed_since_ms(const dl_time_t &since)
 {
-    return elapsed_since_s(since) * 1000;
+    return elapsed_since_s(since) * 1000; // milliseconds
 }
 
-dl_time_t steady_time_in_future(double duration_s)
-=======
 dl_time_t Time::steady_time_in_future(double duration_s)
->>>>>>> 670b15f9
 {
     auto now = steady_time();
     return now + std::chrono::milliseconds(int64_t(duration_s * 1e3));
